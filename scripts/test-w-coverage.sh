#!/bin/bash

set -aueo pipefail

<<<<<<< HEAD
readarray -t modules < <(go list ./... | grep -v tests/e2e)

go test -timeout 80s \
=======
go test -timeout 120s \
>>>>>>> 1291e4b4
   -failfast \
   -v \
   -coverprofile=coverage.txt \
   -covermode count "${modules[@]}" | tee testoutput.txt || { echo "go test returned non-zero"; exit 1; }

# shellcheck disable=SC2002
cat testoutput.txt | go run github.com/jstemmer/go-junit-report > report.xml

go run github.com/axw/gocov/gocov convert coverage.txt > coverage.json

go run github.com/AlekSi/gocov-xml < coverage.json > coverage.xml

mkdir -p coverage

go run github.com/matm/gocov-html < coverage.json > coverage/index.html<|MERGE_RESOLUTION|>--- conflicted
+++ resolved
@@ -2,13 +2,9 @@
 
 set -aueo pipefail
 
-<<<<<<< HEAD
 readarray -t modules < <(go list ./... | grep -v tests/e2e)
 
-go test -timeout 80s \
-=======
 go test -timeout 120s \
->>>>>>> 1291e4b4
    -failfast \
    -v \
    -coverprofile=coverage.txt \
