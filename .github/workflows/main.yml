name: Go
on: [push, pull_request]
jobs:

  build:
    name: Build
    runs-on: ubuntu-latest
    steps:

    - name: Set up Go 1.13
      uses: actions/setup-go@v1
      with:
        go-version: 1.13
      id: go

    - name: Check out code into the Go module directory
      uses: actions/checkout@v1

    - name: ShellCheck
      run: shellcheck -x $(find . -name '*.sh')

    - name: Get dependencies
      run: |
        go get -v -t -d ./...
        if [ -f Gopkg.toml ]; then
            curl https://raw.githubusercontent.com/golang/dep/master/install.sh | sh
            dep ensure
        fi

<<<<<<< HEAD
    - name: Integration Test
      env:
        KUBE_CONFIG: ${{ secrets.KUBECONFIG }}
        AZURE_SUBSCRIPTION: ${{ secrets.AZURE_SUBSCRIPTION }}
        CTR_REGISTRY: ${{ secrets.CTR_REGISTRY }}
        CTR_REGISTRY_CREDS_NAME: ${{ secrets.CTR_REGISTRY_CREDS_NAME }}
        K8S_NAMESPACE: "ci-${{ github.sha }}"
        ACR_CREDS: ${{ secrets.ACR_CREDS }}
        KUBECONFIG: ".kube/config"
        DOCKER_USER: ${{ secrets.DOCKER_USER }}
        DOCKER_PASS: ${{ secrets.DOCKER_PASS }}
      run: |
        echo "KUBECONFIG: $KUBECONFIG"
        mkdir -p ".kube"
        echo "$KUBE_CONFIG" | base64 -d > "$KUBECONFIG"
        echo "$DOCKER_PASS" | docker login delqn.azurecr.io -u "$DOCKER_USER" --password-stdin
        echo "$ACR_CREDS" | base64 -d | kubectl apply -f -
        ./ci/run-tests.sh



=======
    - name: Lint
      run: |
        go get golang.org/x/lint/golint
        export GOPATH=$HOME/go
        export GOBIN=$(go env GOPATH)/bin
        export PATH=$PATH:$GOPATH
        export PATH=$PATH:$GOBIN
        golint -set_exit_status ./...
>>>>>>> 2fb6bbc7

    - name: Vet
      run: |
        if go vet -v ./...; then
            echo -e "govet SUCCEEDED"
        else
            echo -e "govet FAILED"
            exit 1
        fi

    - name: Fmt
      run: "! go fmt ./... 2>&1 | read"

    - name: Test with coverage
      run: |
        go get golang.org/x/lint/golint
        export GOPATH=$HOME/go
        export GOBIN=$(go env GOPATH)/bin
        export PATH=$PATH:$GOPATH
        export PATH=$PATH:$GOBIN
        go get -u github.com/jstemmer/go-junit-report
        go get -u github.com/axw/gocov/gocov
        go get -u github.com/AlekSi/gocov-xml
        go get -u github.com/matm/gocov-html
        go test -timeout 80s -v -coverprofile=coverage.txt -covermode count ./... > testoutput.txt || { echo "go test returned non-zero"; cat testoutput.txt; exit 1; }
        cat testoutput.txt | go-junit-report > report.xml
        gocov convert coverage.txt > coverage.json
        gocov-xml < coverage.json > coverage.xml
        mkdir coverage
        gocov-html < coverage.json > coverage/index.html
<<<<<<< HEAD

    - name: Lint
      run: |
        go get golang.org/x/lint/golint
        export GOPATH=$HOME/go
        export GOBIN=$(go env GOPATH)/bin
        export PATH=$PATH:$GOPATH
        export PATH=$PATH:$GOBIN
        golint .

    - name: Build
      run: go build -v ./...

    - uses: actions-hub/kubectl@master
      env:
        KUBE_CONFIG: ${{ secrets.KUBECONFIG }}
      with:
        args: get namespaces
=======
>>>>>>> 2fb6bbc7
<|MERGE_RESOLUTION|>--- conflicted
+++ resolved
@@ -27,7 +27,7 @@
             dep ensure
         fi
 
-<<<<<<< HEAD
+
     - name: Integration Test
       env:
         KUBE_CONFIG: ${{ secrets.KUBECONFIG }}
@@ -40,7 +40,6 @@
         DOCKER_USER: ${{ secrets.DOCKER_USER }}
         DOCKER_PASS: ${{ secrets.DOCKER_PASS }}
       run: |
-        echo "KUBECONFIG: $KUBECONFIG"
         mkdir -p ".kube"
         echo "$KUBE_CONFIG" | base64 -d > "$KUBECONFIG"
         echo "$DOCKER_PASS" | docker login delqn.azurecr.io -u "$DOCKER_USER" --password-stdin
@@ -49,7 +48,7 @@
 
 
 
-=======
+
     - name: Lint
       run: |
         go get golang.org/x/lint/golint
@@ -58,7 +57,6 @@
         export PATH=$PATH:$GOPATH
         export PATH=$PATH:$GOBIN
         golint -set_exit_status ./...
->>>>>>> 2fb6bbc7
 
     - name: Vet
       run: |
@@ -71,6 +69,9 @@
 
     - name: Fmt
       run: "! go fmt ./... 2>&1 | read"
+
+    - name: Build
+      run: go build -v ./...
 
     - name: Test with coverage
       run: |
@@ -88,25 +89,4 @@
         gocov convert coverage.txt > coverage.json
         gocov-xml < coverage.json > coverage.xml
         mkdir coverage
-        gocov-html < coverage.json > coverage/index.html
-<<<<<<< HEAD
-
-    - name: Lint
-      run: |
-        go get golang.org/x/lint/golint
-        export GOPATH=$HOME/go
-        export GOBIN=$(go env GOPATH)/bin
-        export PATH=$PATH:$GOPATH
-        export PATH=$PATH:$GOBIN
-        golint .
-
-    - name: Build
-      run: go build -v ./...
-
-    - uses: actions-hub/kubectl@master
-      env:
-        KUBE_CONFIG: ${{ secrets.KUBECONFIG }}
-      with:
-        args: get namespaces
-=======
->>>>>>> 2fb6bbc7
+        gocov-html < coverage.json > coverage/index.html