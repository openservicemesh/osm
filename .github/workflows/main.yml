--- conflicted
+++ resolved
@@ -342,25 +342,6 @@
     steps:
       - name: Checkout
         uses: actions/checkout@v2
-<<<<<<< HEAD
-=======
-      - name: Restore Module Cache
-        uses: actions/cache@v2
-        with:
-          path: ~/go/pkg/mod
-          key: ${{ runner.os }}-gomod2-${{ hashFiles('**/go.sum') }}
-          restore-keys: |
-            ${{ runner.os }}-gomod2-
-      - name: Restore Build Cache
-        uses: actions/cache@v2
-        with:
-          path: ~/.cache/go-build
-          key: ${{ runner.os }}-gobuild-${{ hashFiles('**/*.go') }}
-      - name: Setup Go 1.17
-        uses: actions/setup-go@v2
-        with:
-          go-version: 1.17
->>>>>>> 89b56617
       - name: Docker Login
         run: docker login --username "$DOCKER_USER" --password-stdin <<< "$DOCKER_PASS"
       - name: Push images with git sha tag
