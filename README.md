# Open Service Mesh (OSM)

[![build](https://github.com/openservicemesh/osm/workflows/Go/badge.svg)](https://github.com/openservicemesh/osm/actions?query=workflow%3AGo)
[![report](https://goreportcard.com/badge/github.com/openservicemesh/osm)](https://goreportcard.com/report/github.com/openservicemesh/osm)
[![codecov](https://codecov.io/gh/openservicemesh/osm/branch/main/graph/badge.svg)](https://codecov.io/gh/openservicemesh/osm)
[![License: MIT](https://img.shields.io/badge/License-MIT-yellow.svg)](https://github.com/openservicemesh/osm/blob/main/LICENSE)
[![release](https://img.shields.io/github/release/openservicemesh/osm/all.svg)](https://github.com/openservicemesh/osm/releases)

Open Service Mesh (OSM) is a lightweight, extensible, Cloud Native [service mesh][1] that allows users to uniformly manage, secure, and get out-of-the-box observability features for highly dynamic microservice environments.

Guided by 4 core principles:
1. Simple to understand and contribute to
1. Effortless to install, maintain, and operate
1. Painless to troubleshoot
1. Easy to configure via [SMI][2]

## Overview

OSM runs an Envoy based control plane on Kubernetes, can be configured with SMI APIs and works by injecting an Envoy proxy as a sidecar container next to each instance of your application. The proxy contains and executes rules around access control policies, implements routing configuration, and captures metrics. The control plane continually configures proxies to ensure policies and routing rules are up to date and ensures proxies are healthy.

Features of OSM:
1. More easily and transparently configure traffic shifting for deployments
1. Secure service to service communication by enabling mTLS
1. Define and execute fine grained access control policies for services
1. Observability and insights into application metrics for debugging and monitoring services
1. Integrate with external certificate management services/solutions with a pluggable interface.
1. Onboard applications onto the mesh by enabling automatic sidecar injection of Envoy proxy.

## OSM Design

Read more about the high level goals, design and architecture [here](DESIGN.md).

## Getting Started

### Prerequisites
- Kubernetes cluster running Kubernetes v1.15.0 or greater

### OSM CLI Install

The simplest way of installing Open Service Mesh on a Kubernetes cluster is by using the `osm` CLI.

Download the `osm` binary from the [Releases page](https://github.com/openservicemesh/osm/releases). Unpack the `osm` binary and add it to `$PATH` to get started.

Install OSM
```shell
$ osm install
```

See the [installation guide](docs/installation_guide.md) for more detailed options.

<<<<<<< HEAD
### Using OSM

After installing OSM, [add an application](docs/onboard_services.md) to the service mesh.

### OSM Usage patterns

Refer to [docs/patterns](docs/patterns) for OSM usage patterns.

## Community
=======
## Demo and deployment sample

The repository contains tools and scripts to compile and deploy the OSM control plane and a demo to show how OSM can manage, secure and provide observability for microservice environments; all on a user-provisioned Kubernetes cluster.
See the [demo instructions](demo/README.md) to get a sense of what we've accomplished and are working on.

## Community, discussion, contribution, and support
>>>>>>> ea7da278

You can reach the Open Service Mesh community and developers via the following channels:

- OSM Slack (TBD)
- Public Community Call (TBD)
- [Mailing list](https://groups.google.com/g/openservicemesh)

## Development Guide

If you would like to contribute to OSM, check out the [development guide](docs/development_guide.md)

## Code of Conduct

This project has adopted the [Microsoft Open Source Code of Conduct](https://opensource.microsoft.com/codeofconduct/). See [CODE_OF_CONDUCT.MD](CODE_OF_CONDUCT.MD) for further details.

## License

This software is covered under the MIT license. You can read the license [here](LICENSE).


[1]: https://en.wikipedia.org/wiki/Service_mesh
[2]: https://github.com/servicemeshinterface/smi-spec/blob/master/SPEC_LATEST_STABLE.md<|MERGE_RESOLUTION|>--- conflicted
+++ resolved
@@ -48,7 +48,6 @@
 
 See the [installation guide](docs/installation_guide.md) for more detailed options.
 
-<<<<<<< HEAD
 ### Using OSM
 
 After installing OSM, [add an application](docs/onboard_services.md) to the service mesh.
@@ -57,15 +56,12 @@
 
 Refer to [docs/patterns](docs/patterns) for OSM usage patterns.
 
-## Community
-=======
 ## Demo and deployment sample
 
 The repository contains tools and scripts to compile and deploy the OSM control plane and a demo to show how OSM can manage, secure and provide observability for microservice environments; all on a user-provisioned Kubernetes cluster.
 See the [demo instructions](demo/README.md) to get a sense of what we've accomplished and are working on.
 
-## Community, discussion, contribution, and support
->>>>>>> ea7da278
+## Community
 
 You can reach the Open Service Mesh community and developers via the following channels:
 
