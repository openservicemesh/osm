--- conflicted
+++ resolved
@@ -5,25 +5,11 @@
 # shellcheck disable=SC1091
 source .env
 
-<<<<<<< HEAD
-=======
-for ns in "$BOOKWAREHOUSE_NAMESPACE" "$BOOKBUYER_NAMESPACE" "$BOOKSTORE_NAMESPACE" "$BOOKTHIEF_NAMESPACE"; do
-    kubectl create namespace "$ns"
-    kubectl label  namespaces "$ns" openservicemesh.io/monitor="$OSM_ID"
-done
-
->>>>>>> 31f76726
 if [[ "$IS_GITHUB" != "true" ]]; then
   REGISTRY=$(echo "$CTR_REGISTRY" | awk -F'.' '{print $1}')
   REGISTRY_URL=$(echo "$CTR_REGISTRY" | awk -F'.' '{print $1 "." $2 "." $3}')
 
-<<<<<<< HEAD
-  for ns in "$BOOKBUYER_NAMESPACE" "$BOOKSTORE_NAMESPACE" "$BOOKTHIEF_NAMESPACE"; do
-=======
-  DOCKER_PASSWORD=$(az acr credential show -n "$REGISTRY" --query "passwords[0].value" | tr -d '"')
-
   for ns in "$BOOKWAREHOUSE_NAMESPACE" "$BOOKBUYER_NAMESPACE" "$BOOKSTORE_NAMESPACE" "$BOOKTHIEF_NAMESPACE"; do
->>>>>>> 31f76726
       kubectl delete secrets "$CTR_REGISTRY_CREDS_NAME" -n "$ns" || true
       kubectl create secret docker-registry "$CTR_REGISTRY_CREDS_NAME" \
           -n "$ns" \
@@ -43,13 +29,5 @@
 ./demo/deploy-bookbuyer.sh
 # Deploy bookthief
 ./demo/deploy-bookthief.sh
-<<<<<<< HEAD
-=======
 
-./demo/deploy-bookwarehouse.sh
-
-# Apply SMI policies
-./demo/deploy-traffic-split.sh
-./demo/deploy-traffic-spec.sh
-./demo/deploy-traffic-target.sh
->>>>>>> 31f76726
+./demo/deploy-bookwarehouse.sh