--- conflicted
+++ resolved
@@ -127,11 +127,7 @@
     else
         ./demo/deploy-traffic-target.sh
     fi
-<<<<<<< HEAD
-=======
 
     # Create the MultiClusterService object.
     ./demo/deploy-MultiClusterService.sh
-
->>>>>>> a9f2e21d
 done