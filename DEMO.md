--- conflicted
+++ resolved
@@ -28,13 +28,8 @@
 
 ## Configure Environment Variables
 In the root directory of the repo create a `.env` file. It is already listed in `.gitignore` so that anything you put in it would not accidentally leak into a public git repo. The `.env` file should contain the following Bash variables:
-<<<<<<< HEAD
    - `K8S_NAMESPACE` - Namespace within your Kubernetes cluster, where SMC will be installed. This cannot be the `default` namespace because it has to be a namespace that can be deleted.
    - `AZURE_SUBSCRIPTION` - the Azure subscription where your Kubernete cluster resides. The demo will use this to configure the Endpoint Discovery Service's cloud observer.
-=======
-   - `K8S_NAMESPACE` - Namespace within your Kubernetes cluster, where SMC will be installed.
-   - `AZURE_SUBSCRIPTION` - the Azure Subscription ID where your Kubernete cluster resides. The demo will use this to configure the Endpoint Discovery Service's cloud observer.
->>>>>>> d44d5b1f
    - `AZURE_RESOURCE_GROUP` - Resource group where your Azure Kubernetes cluster resides. The demo uses this to configure the Endpoint Discovery Service so that it watches a particular subset of Azure resources.
    - `CTR_REGISTRY` - URL of the container registry. For example: `draychev.azurecr.io/smc`
    - `CTR_REGISTRY_CREDS_NAME` - name to be used for the Kubernetes secrets resource to be created from the Docker container registry.
