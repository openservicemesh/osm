--- conflicted
+++ resolved
@@ -68,10 +68,6 @@
                       description: Image for the Envoy sidecar
                       type: string
                       default: "envoyproxy/envoy-alpine:v1.18.3"
-<<<<<<< HEAD
-                      pattern: ^envoyproxy\/envoy-alpine:v\d+\.\d+\.\d+$
-=======
->>>>>>> bc3ed5d5
                     initContainerImage:
                       description: Image for the init container
                       type: string
