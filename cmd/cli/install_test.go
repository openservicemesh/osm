package main

import (
	"bytes"
	"context"
	"io/ioutil"
	"strings"
	"testing"

	. "github.com/onsi/ginkgo"
	. "github.com/onsi/gomega"
	"github.com/stretchr/testify/assert"
	helm "helm.sh/helm/v3/pkg/action"
	"helm.sh/helm/v3/pkg/chartutil"
	kubefake "helm.sh/helm/v3/pkg/kube/fake"
	"helm.sh/helm/v3/pkg/release"
	"helm.sh/helm/v3/pkg/storage"
	"helm.sh/helm/v3/pkg/storage/driver"
	v1 "k8s.io/api/apps/v1"
	metav1 "k8s.io/apimachinery/pkg/apis/meta/v1"
	"k8s.io/client-go/kubernetes"
	fake "k8s.io/client-go/kubernetes/fake"

	"github.com/openservicemesh/osm/pkg/constants"
)

var (
	testRegistry               = "test-registry"
	testRegistrySecret         = "test-registry-secret"
	testOsmImageTag            = "test-tag"
	testVaultHost              = "vault.osm.svc.cluster.local"
	testVaultProtocol          = "http"
	testVaultToken             = "token"
	testVaultRole              = "role"
	testCertManagerIssuerName  = "my-osm-ca"
	testCertManagerIssuerKind  = "ClusterIssuer"
	testCertManagerIssuerGroup = "example.co.uk"
	testCABundleSecretName     = "osm-ca-bundle"
	testRetentionTime          = "5d"
	testMeshCIDR               = "10.20.0.0/16"
	testEnvoyLogLevel          = "error"
)

var _ = Describe("Running the install command", func() {

	Describe("with default parameters", func() {
		var (
			out           *bytes.Buffer
			store         *storage.Storage
			config        *helm.Configuration
			err           error
			fakeClientSet kubernetes.Interface
		)

		BeforeEach(func() {
			out = new(bytes.Buffer)
			store = storage.Init(driver.NewMemory())
			if mem, ok := store.Driver.(*driver.Memory); ok {
				mem.SetNamespace(settings.Namespace())
			}

			config = &helm.Configuration{
				Releases: store,
				KubeClient: &kubefake.PrintingKubeClient{
					Out: ioutil.Discard,
				},
				Capabilities: chartutil.DefaultCapabilities,
				Log:          func(format string, v ...interface{}) {},
			}

			fakeClientSet = fake.NewSimpleClientset()

			installCmd := &installCmd{
				out:                         out,
				chartPath:                   "testdata/test-chart",
				containerRegistry:           testRegistry,
				osmImageTag:                 testOsmImageTag,
				osmImagePullPolicy:          defaultOsmImagePullPolicy,
				certificateManager:          "tresor",
				serviceCertValidityDuration: "24h",
				prometheusRetentionTime:     testRetentionTime,
				meshName:                    defaultMeshName,
				enableEgress:                true,
				enablePrometheus:            true,
<<<<<<< HEAD
				enableGrafana:               true,
				enableFluentbit:             false,
=======
				enableGrafana:               false,
>>>>>>> 7503e027
				clientSet:                   fakeClientSet,
				envoyLogLevel:               testEnvoyLogLevel,
			}

			err = installCmd.run(config)
		})

		It("should not error", func() {
			Expect(err).NotTo(HaveOccurred())
		})

		It("should give a message confirming the successful install", func() {
			Expect(out.String()).To(Equal("OSM installed successfully in namespace [osm-system] with mesh name [osm]\n"))
		})

		Context("the Helm release", func() {
			var (
				rel *release.Release
				err error
			)

			BeforeEach(func() {
				rel, err = config.Releases.Get(defaultMeshName, 1)
			})

			It("should not error when retrieved", func() {
				Expect(err).NotTo(HaveOccurred())
			})

			It("should have the correct values", func() {
				Expect(rel.Config).To(BeEquivalentTo(map[string]interface{}{
					"OpenServiceMesh": map[string]interface{}{
						"certificateManager": "tresor",
						"certmanager": map[string]interface{}{
							"issuerKind":  "",
							"issuerGroup": "",
							"issuerName":  "",
						},
						"meshName": defaultMeshName,
						"image": map[string]interface{}{
							"registry":   testRegistry,
							"tag":        testOsmImageTag,
							"pullPolicy": defaultOsmImagePullPolicy,
						},
						"serviceCertValidityDuration": "24h",
						"vault": map[string]interface{}{
							"host":     "",
							"protocol": "",
							"token":    "",
							"role":     "",
						},
						"prometheus": map[string]interface{}{
							"retention": map[string]interface{}{
								"time": "5d",
							}},
						"enableDebugServer":              false,
						"enablePermissiveTrafficPolicy":  false,
						"enableBackpressureExperimental": false,
						"enableEgress":                   true,
						"enablePrometheus":               true,
<<<<<<< HEAD
						"enableGrafana":                  true,
						"enableFluentbit":                false,
=======
						"enableGrafana":                  false,
>>>>>>> 7503e027
						"deployJaeger":                   false,
						"envoyLogLevel":                  testEnvoyLogLevel,
						"enforceSingleMesh":              false,
					}}))
			})

			It("should be installed in the correct namespace", func() {
				Expect(rel.Namespace).To(Equal(settings.Namespace()))
			})
		})
	})

	Describe("with the default chart from source", func() {
		var (
			out           *bytes.Buffer
			store         *storage.Storage
			config        *helm.Configuration
			err           error
			fakeClientSet kubernetes.Interface
		)

		BeforeEach(func() {
			out = new(bytes.Buffer)
			store = storage.Init(driver.NewMemory())
			if mem, ok := store.Driver.(*driver.Memory); ok {
				mem.SetNamespace(settings.Namespace())
			}

			config = &helm.Configuration{
				Releases: store,
				KubeClient: &kubefake.PrintingKubeClient{
					Out: ioutil.Discard,
				},
				Capabilities: chartutil.DefaultCapabilities,
				Log:          func(format string, v ...interface{}) {},
			}

			fakeClientSet = fake.NewSimpleClientset()

			installCmd := &installCmd{
				out:                         out,
				containerRegistry:           testRegistry,
				containerRegistrySecret:     testRegistrySecret,
				osmImageTag:                 testOsmImageTag,
				osmImagePullPolicy:          defaultOsmImagePullPolicy,
				certificateManager:          "tresor",
				serviceCertValidityDuration: "24h",
				prometheusRetentionTime:     testRetentionTime,
				meshName:                    defaultMeshName,
				enableEgress:                true,
				enablePrometheus:            true,
<<<<<<< HEAD
				enableGrafana:               true,
				enableFluentbit:             false,
=======
				enableGrafana:               false,
>>>>>>> 7503e027
				clientSet:                   fakeClientSet,
				envoyLogLevel:               testEnvoyLogLevel,
			}

			err = installCmd.run(config)
		})

		It("should not error", func() {
			Expect(err).NotTo(HaveOccurred())
		})

		It("should give a message confirming the successful install", func() {
			Expect(out.String()).To(Equal("OSM installed successfully in namespace [osm-system] with mesh name [osm]\n"))
		})

		Context("the Helm release", func() {
			var (
				rel *release.Release
				err error
			)

			BeforeEach(func() {
				rel, err = config.Releases.Get(defaultMeshName, 1)
			})

			It("should not error when retrieved", func() {
				Expect(err).NotTo(HaveOccurred())
			})

			It("should have the correct values", func() {
				Expect(rel.Config).To(BeEquivalentTo(map[string]interface{}{
					"OpenServiceMesh": map[string]interface{}{
						"certificateManager": "tresor",
						"certmanager": map[string]interface{}{
							"issuerKind":  "",
							"issuerGroup": "",
							"issuerName":  "",
						},
						"meshName": defaultMeshName,
						"image": map[string]interface{}{
							"registry":   testRegistry,
							"tag":        testOsmImageTag,
							"pullPolicy": defaultOsmImagePullPolicy,
						},
						"imagePullSecrets": []interface{}{
							map[string]interface{}{
								"name": testRegistrySecret,
							},
						},
						"serviceCertValidityDuration": "24h",
						"vault": map[string]interface{}{
							"host":     "",
							"protocol": "",
							"token":    "",
							"role":     "",
						},
						"prometheus": map[string]interface{}{
							"retention": map[string]interface{}{
								"time": "5d",
							}},
						"enableDebugServer":              false,
						"enablePermissiveTrafficPolicy":  false,
						"enableBackpressureExperimental": false,
						"enableEgress":                   true,
						"enablePrometheus":               true,
<<<<<<< HEAD
						"enableGrafana":                  true,
						"enableFluentbit":                false,
=======
						"enableGrafana":                  false,
>>>>>>> 7503e027
						"deployJaeger":                   false,
						"envoyLogLevel":                  testEnvoyLogLevel,
						"enforceSingleMesh":              false,
					}}))
			})

			It("should be installed in the correct namespace", func() {
				Expect(rel.Namespace).To(Equal(settings.Namespace()))
			})
		})
	})

	Describe("with the vault cert manager", func() {
		var (
			out           *bytes.Buffer
			store         *storage.Storage
			config        *helm.Configuration
			err           error
			fakeClientSet kubernetes.Interface
		)

		BeforeEach(func() {
			out = new(bytes.Buffer)
			store = storage.Init(driver.NewMemory())
			if mem, ok := store.Driver.(*driver.Memory); ok {
				mem.SetNamespace(settings.Namespace())
			}

			config = &helm.Configuration{
				Releases: store,
				KubeClient: &kubefake.PrintingKubeClient{
					Out: ioutil.Discard},
				Capabilities: chartutil.DefaultCapabilities,
				Log:          func(format string, v ...interface{}) {},
			}

			fakeClientSet = fake.NewSimpleClientset()

			installCmd := &installCmd{
				out:                         out,
				chartPath:                   "testdata/test-chart",
				containerRegistry:           testRegistry,
				containerRegistrySecret:     testRegistrySecret,
				certificateManager:          "vault",
				vaultHost:                   testVaultHost,
				vaultToken:                  testVaultToken,
				vaultRole:                   testVaultRole,
				vaultProtocol:               "http",
				certmanagerIssuerName:       testCertManagerIssuerName,
				certmanagerIssuerKind:       testCertManagerIssuerKind,
				certmanagerIssuerGroup:      testCertManagerIssuerGroup,
				osmImageTag:                 testOsmImageTag,
				osmImagePullPolicy:          defaultOsmImagePullPolicy,
				serviceCertValidityDuration: "24h",
				prometheusRetentionTime:     testRetentionTime,
				meshName:                    defaultMeshName,
				enableEgress:                true,
				enablePrometheus:            true,
<<<<<<< HEAD
				enableGrafana:               true,
				enableFluentbit:             false,
=======
				enableGrafana:               false,
>>>>>>> 7503e027
				clientSet:                   fakeClientSet,
				envoyLogLevel:               testEnvoyLogLevel,
			}

			err = installCmd.run(config)
		})

		It("should not error", func() {
			Expect(err).NotTo(HaveOccurred())
		})

		It("should give a message confirming the successful install", func() {
			Expect(out.String()).To(Equal("OSM installed successfully in namespace [osm-system] with mesh name [osm]\n"))
		})

		Context("the Helm release", func() {
			var (
				rel *release.Release
				err error
			)

			BeforeEach(func() {
				rel, err = config.Releases.Get(defaultMeshName, 1)
			})

			It("should not error when retrieved", func() {
				Expect(err).NotTo(HaveOccurred())
			})

			It("should have the correct values", func() {
				Expect(rel.Config).To(BeEquivalentTo(map[string]interface{}{
					"OpenServiceMesh": map[string]interface{}{
						"certificateManager": "vault",
						"certmanager": map[string]interface{}{
							"issuerKind":  "ClusterIssuer",
							"issuerGroup": "example.co.uk",
							"issuerName":  "my-osm-ca",
						},
						"meshName": defaultMeshName,
						"image": map[string]interface{}{
							"registry":   testRegistry,
							"tag":        testOsmImageTag,
							"pullPolicy": defaultOsmImagePullPolicy,
						},
						"imagePullSecrets": []interface{}{
							map[string]interface{}{
								"name": testRegistrySecret,
							},
						},
						"serviceCertValidityDuration": "24h",
						"vault": map[string]interface{}{
							"host":     testVaultHost,
							"protocol": "http",
							"token":    testVaultToken,
							"role":     testVaultRole,
						},
						"prometheus": map[string]interface{}{
							"retention": map[string]interface{}{
								"time": "5d",
							},
						},
						"enableDebugServer":              false,
						"enablePermissiveTrafficPolicy":  false,
						"enableBackpressureExperimental": false,
						"enableEgress":                   true,
						"enablePrometheus":               true,
<<<<<<< HEAD
						"enableGrafana":                  true,
						"enableFluentbit":                false,
=======
						"enableGrafana":                  false,
>>>>>>> 7503e027
						"deployJaeger":                   false,
						"envoyLogLevel":                  testEnvoyLogLevel,
						"enforceSingleMesh":              false,
					}}))
			})

			It("should be installed in the correct namespace", func() {
				Expect(rel.Namespace).To(Equal(settings.Namespace()))
			})
		})
	})

	Describe("without required vault parameters", func() {
		var (
			out    *bytes.Buffer
			store  *storage.Storage
			config *helm.Configuration
			err    error
		)

		BeforeEach(func() {
			out = new(bytes.Buffer)
			store = storage.Init(driver.NewMemory())
			if mem, ok := store.Driver.(*driver.Memory); ok {
				mem.SetNamespace(settings.Namespace())
			}

			config = &helm.Configuration{
				Releases: store,
				KubeClient: &kubefake.PrintingKubeClient{
					Out: ioutil.Discard},
				Capabilities: chartutil.DefaultCapabilities,
				Log:          func(format string, v ...interface{}) {},
			}

			installCmd := &installCmd{
				out:                     out,
				chartPath:               "testdata/test-chart",
				containerRegistry:       testRegistry,
				containerRegistrySecret: testRegistrySecret,
				certificateManager:      "vault",
				meshName:                defaultMeshName,
				enableEgress:            true,
			}

			err = installCmd.run(config)
		})

		It("should error", func() {
			Expect(err).To(MatchError("Missing arguments for certificate-manager vault: [vault-host vault-token]"))
		})
	})

	Describe("with the cert-manager certificate manager", func() {
		var (
			out           *bytes.Buffer
			store         *storage.Storage
			config        *helm.Configuration
			err           error
			fakeClientSet kubernetes.Interface
		)

		BeforeEach(func() {
			out = new(bytes.Buffer)
			store = storage.Init(driver.NewMemory())
			if mem, ok := store.Driver.(*driver.Memory); ok {
				mem.SetNamespace(settings.Namespace())
			}

			config = &helm.Configuration{
				Releases: store,
				KubeClient: &kubefake.PrintingKubeClient{
					Out: ioutil.Discard},
				Capabilities: chartutil.DefaultCapabilities,
				Log:          func(format string, v ...interface{}) {},
			}

			fakeClientSet = fake.NewSimpleClientset()

			installCmd := &installCmd{
				out:                         out,
				chartPath:                   "testdata/test-chart",
				containerRegistry:           testRegistry,
				containerRegistrySecret:     testRegistrySecret,
				certificateManager:          "cert-manager",
				vaultHost:                   testVaultHost,
				vaultToken:                  testVaultToken,
				vaultRole:                   testVaultRole,
				vaultProtocol:               "http",
				certmanagerIssuerName:       testCertManagerIssuerName,
				certmanagerIssuerKind:       testCertManagerIssuerKind,
				certmanagerIssuerGroup:      testCertManagerIssuerGroup,
				osmImageTag:                 testOsmImageTag,
				osmImagePullPolicy:          defaultOsmImagePullPolicy,
				serviceCertValidityDuration: "24h",
				prometheusRetentionTime:     testRetentionTime,
				meshName:                    defaultMeshName,
				enableEgress:                true,
				enablePrometheus:            true,
<<<<<<< HEAD
				enableGrafana:               true,
				enableFluentbit:             false,
=======
				enableGrafana:               false,
>>>>>>> 7503e027
				clientSet:                   fakeClientSet,
				envoyLogLevel:               testEnvoyLogLevel,
			}

			err = installCmd.run(config)
		})

		It("should not error", func() {
			Expect(err).NotTo(HaveOccurred())
		})

		It("should give a message confirming the successful install", func() {
			Expect(out.String()).To(Equal("OSM installed successfully in namespace [osm-system] with mesh name [osm]\n"))
		})

		Context("the Helm release", func() {
			var (
				rel *release.Release
				err error
			)

			BeforeEach(func() {
				rel, err = config.Releases.Get(defaultMeshName, 1)
			})

			It("should not error when retrieved", func() {
				Expect(err).NotTo(HaveOccurred())
			})

			It("should have the correct values", func() {
				Expect(rel.Config).To(BeEquivalentTo(map[string]interface{}{
					"OpenServiceMesh": map[string]interface{}{
						"certificateManager": "cert-manager",
						"certmanager": map[string]interface{}{
							"issuerKind":  "ClusterIssuer",
							"issuerGroup": "example.co.uk",
							"issuerName":  "my-osm-ca",
						},
						"meshName": defaultMeshName,
						"image": map[string]interface{}{
							"registry":   testRegistry,
							"tag":        testOsmImageTag,
							"pullPolicy": defaultOsmImagePullPolicy,
						},
						"imagePullSecrets": []interface{}{
							map[string]interface{}{
								"name": testRegistrySecret,
							},
						},
						"serviceCertValidityDuration": "24h",
						"vault": map[string]interface{}{
							"host":     testVaultHost,
							"protocol": "http",
							"token":    testVaultToken,
							"role":     testVaultRole,
						},
						"prometheus": map[string]interface{}{
							"retention": map[string]interface{}{
								"time": "5d",
							},
						},
						"enableDebugServer":              false,
						"enablePermissiveTrafficPolicy":  false,
						"enableBackpressureExperimental": false,
						"enableEgress":                   true,
						"enablePrometheus":               true,
<<<<<<< HEAD
						"enableGrafana":                  true,
						"enableFluentbit":                false,
=======
						"enableGrafana":                  false,
>>>>>>> 7503e027
						"deployJaeger":                   false,
						"envoyLogLevel":                  testEnvoyLogLevel,
						"enforceSingleMesh":              false,
					}}))
			})

			It("should be installed in the correct namespace", func() {
				Expect(rel.Namespace).To(Equal(settings.Namespace()))
			})
		})
	})

	Describe("when a mesh with the given name already exists", func() {
		var (
			out           *bytes.Buffer
			store         *storage.Storage
			config        *helm.Configuration
			install       *installCmd
			err           error
			fakeClientSet kubernetes.Interface
		)

		BeforeEach(func() {
			out = new(bytes.Buffer)
			store = storage.Init(driver.NewMemory())
			if mem, ok := store.Driver.(*driver.Memory); ok {
				mem.SetNamespace(settings.Namespace())
			}

			config = &helm.Configuration{
				Releases: store,
				KubeClient: &kubefake.PrintingKubeClient{
					Out: ioutil.Discard,
				},
				Capabilities: chartutil.DefaultCapabilities,
				Log:          func(format string, v ...interface{}) {},
			}

			fakeClientSet = fake.NewSimpleClientset()
			deploymentSpec := createDeploymentSpec(settings.Namespace(), defaultMeshName)
			fakeClientSet.AppsV1().Deployments(settings.Namespace()).Create(context.TODO(), deploymentSpec, metav1.CreateOptions{})

			install = &installCmd{
				out:                         out,
				chartPath:                   "testdata/test-chart",
				containerRegistry:           testRegistry,
				containerRegistrySecret:     testRegistrySecret,
				osmImageTag:                 testOsmImageTag,
				certificateManager:          "tresor",
				serviceCertValidityDuration: "24h",
				prometheusRetentionTime:     testRetentionTime,
				meshName:                    defaultMeshName,
				enableEgress:                true,
				clientSet:                   fakeClientSet,
			}

			err = config.Releases.Create(&release.Release{
				Namespace: settings.Namespace(), // should be found in any namespace
				Config: map[string]interface{}{
					"OpenServiceMesh": map[string]interface{}{
						"meshName": install.meshName,
					},
				},
				Info: &release.Info{
					// helm list only shows deployed and failed releases by default
					Status: release.StatusDeployed,
				},
			})
			if err != nil {
				panic(err)
			}

			err = install.run(config)
		})

		It("should error", func() {
			Expect(err.Error()).To(Equal(errMeshAlreadyExists(install.meshName).Error()))
		})
	})

	Describe("when a mesh already exists in the given namespace", func() {
		var (
			out           *bytes.Buffer
			store         *storage.Storage
			config        *helm.Configuration
			install       *installCmd
			err           error
			fakeClientSet kubernetes.Interface
		)

		BeforeEach(func() {
			out = new(bytes.Buffer)
			store = storage.Init(driver.NewMemory())
			if mem, ok := store.Driver.(*driver.Memory); ok {
				mem.SetNamespace(settings.Namespace())
			}

			config = &helm.Configuration{
				Releases: store,
				KubeClient: &kubefake.PrintingKubeClient{
					Out: ioutil.Discard,
				},
				Capabilities: chartutil.DefaultCapabilities,
				Log:          func(format string, v ...interface{}) {},
			}

			fakeClientSet = fake.NewSimpleClientset()
			deploymentSpec := createDeploymentSpec(settings.Namespace(), defaultMeshName)
			fakeClientSet.AppsV1().Deployments(settings.Namespace()).Create(context.TODO(), deploymentSpec, metav1.CreateOptions{})

			install = &installCmd{
				out:                         out,
				chartPath:                   "testdata/test-chart",
				containerRegistry:           testRegistry,
				containerRegistrySecret:     testRegistrySecret,
				osmImageTag:                 testOsmImageTag,
				certificateManager:          "tresor",
				serviceCertValidityDuration: "24h",
				prometheusRetentionTime:     testRetentionTime,
				meshName:                    defaultMeshName + "-2",
				enableEgress:                true,
				clientSet:                   fakeClientSet,
			}

			err = config.Releases.Create(&release.Release{
				Namespace: settings.Namespace(), // should be found in any namespace
				Config: map[string]interface{}{
					"OpenServiceMesh": map[string]interface{}{
						"meshName": install.meshName,
					},
				},
				Info: &release.Info{
					// helm list only shows deployed and failed releases by default
					Status: release.StatusDeployed,
				},
			})
			if err != nil {
				panic(err)
			}

			err = install.run(config)
		})

		It("should error", func() {
			Expect(err.Error()).To(Equal(errNamespaceAlreadyHasController(settings.Namespace()).Error()))
		})
	})

	Describe("when a mesh name is invalid", func() {
		var (
			out     *bytes.Buffer
			store   *storage.Storage
			config  *helm.Configuration
			install *installCmd
			err     error
		)

		BeforeEach(func() {
			out = new(bytes.Buffer)
			store = storage.Init(driver.NewMemory())
			if mem, ok := store.Driver.(*driver.Memory); ok {
				mem.SetNamespace(settings.Namespace())
			}

			config = &helm.Configuration{
				Releases: store,
				KubeClient: &kubefake.PrintingKubeClient{
					Out: ioutil.Discard},
				Capabilities: chartutil.DefaultCapabilities,
				Log:          func(format string, v ...interface{}) {},
			}

			install = &installCmd{
				out:                         out,
				chartPath:                   "testdata/test-chart",
				containerRegistry:           testRegistry,
				containerRegistrySecret:     testRegistrySecret,
				osmImageTag:                 testOsmImageTag,
				certificateManager:          "tresor",
				serviceCertValidityDuration: "24h",
				prometheusRetentionTime:     testRetentionTime,
				meshName:                    "osm!!123456789012345678901234567890123456789012345678901234567890", // >65 characters, contains !
				enableEgress:                true,
			}

			err = install.run(config)
		})

		It("should error", func() {
			Expect(err).To(MatchError("Invalid mesh-name.\nValid mesh-name:\n- must be no longer than 63 characters\n- must consist of alphanumeric characters, '-', '_' or '.'\n- must start and end with an alphanumeric character\nregex used for validation is '(([A-Za-z0-9][-A-Za-z0-9_.]*)?[A-Za-z0-9])?'"))
		})
	})

})

var _ = Describe("Resolving values for install command with vault parameters", func() {
	var (
		vals map[string]interface{}
		err  error
	)

	BeforeEach(func() {
		installCmd := &installCmd{
			containerRegistry:           testRegistry,
			containerRegistrySecret:     testRegistrySecret,
			certificateManager:          "vault",
			vaultHost:                   testVaultHost,
			vaultProtocol:               testVaultProtocol,
			certmanagerIssuerName:       testCertManagerIssuerName,
			certmanagerIssuerKind:       testCertManagerIssuerKind,
			certmanagerIssuerGroup:      testCertManagerIssuerGroup,
			vaultToken:                  testVaultToken,
			vaultRole:                   testVaultRole,
			osmImageTag:                 testOsmImageTag,
			osmImagePullPolicy:          defaultOsmImagePullPolicy,
			serviceCertValidityDuration: "24h",
			prometheusRetentionTime:     testRetentionTime,
			meshName:                    defaultMeshName,
			enableEgress:                true,
			enablePrometheus:            true,
<<<<<<< HEAD
			enableGrafana:               true,
			enableFluentbit:             false,
=======
			enableGrafana:               false,
>>>>>>> 7503e027
			envoyLogLevel:               testEnvoyLogLevel,
		}

		vals, err = installCmd.resolveValues()
	})

	It("should not error", func() {
		Expect(err).NotTo(HaveOccurred())
	})

	It("should resolve correctly", func() {
		Expect(vals).To(BeEquivalentTo(map[string]interface{}{
			"OpenServiceMesh": map[string]interface{}{
				"certificateManager": "vault",
				"certmanager": map[string]interface{}{
					"issuerKind":  "ClusterIssuer",
					"issuerGroup": "example.co.uk",
					"issuerName":  "my-osm-ca",
				},
				"meshName": defaultMeshName,
				"image": map[string]interface{}{
					"registry":   testRegistry,
					"tag":        testOsmImageTag,
					"pullPolicy": defaultOsmImagePullPolicy,
				},
				"imagePullSecrets": []interface{}{
					map[string]interface{}{
						"name": testRegistrySecret,
					},
				},
				"serviceCertValidityDuration": "24h",
				"vault": map[string]interface{}{
					"host":     testVaultHost,
					"protocol": "http",
					"token":    testVaultToken,
					"role":     testVaultRole,
				},
				"prometheus": map[string]interface{}{
					"retention": map[string]interface{}{
						"time": "5d",
					},
				},
				"enableDebugServer":              false,
				"enablePermissiveTrafficPolicy":  false,
				"enableBackpressureExperimental": false,
				"enableEgress":                   true,
				"enablePrometheus":               true,
<<<<<<< HEAD
				"enableGrafana":                  true,
				"enableFluentbit":                false,
=======
				"enableGrafana":                  false,
>>>>>>> 7503e027
				"deployJaeger":                   false,
				"envoyLogLevel":                  testEnvoyLogLevel,
				"enforceSingleMesh":              false,
			}}))
	})
})

var _ = Describe("Ensure that grafana is disabled when flag is set to false", func() {
	var (
		vals map[string]interface{}
		err  error
	)

	BeforeEach(func() {
		installCmd := &installCmd{
			containerRegistry:           testRegistry,
			containerRegistrySecret:     testRegistrySecret,
			certificateManager:          "vault",
			vaultHost:                   testVaultHost,
			vaultProtocol:               testVaultProtocol,
			certmanagerIssuerName:       testCertManagerIssuerName,
			certmanagerIssuerKind:       testCertManagerIssuerKind,
			certmanagerIssuerGroup:      testCertManagerIssuerGroup,
			vaultToken:                  testVaultToken,
			vaultRole:                   testVaultRole,
			osmImageTag:                 testOsmImageTag,
			osmImagePullPolicy:          defaultOsmImagePullPolicy,
			serviceCertValidityDuration: "24h",
			prometheusRetentionTime:     testRetentionTime,
			meshName:                    defaultMeshName,
			enableEgress:                true,
			enablePrometheus:            true,
			enableGrafana:               false,
			enableFluentbit:             false,
			envoyLogLevel:               testEnvoyLogLevel,
		}

		vals, err = installCmd.resolveValues()
	})

	It("should not error", func() {
		Expect(err).NotTo(HaveOccurred())
	})

	It("should resolve correctly", func() {
		Expect(vals).To(BeEquivalentTo(map[string]interface{}{
			"OpenServiceMesh": map[string]interface{}{
				"certificateManager": "vault",
				"certmanager": map[string]interface{}{
					"issuerKind":  "ClusterIssuer",
					"issuerGroup": "example.co.uk",
					"issuerName":  "my-osm-ca",
				},
				"meshName": defaultMeshName,
				"image": map[string]interface{}{
					"registry":   testRegistry,
					"tag":        testOsmImageTag,
					"pullPolicy": defaultOsmImagePullPolicy,
				},
				"imagePullSecrets": []interface{}{
					map[string]interface{}{
						"name": testRegistrySecret,
					},
				},
				"serviceCertValidityDuration": "24h",
				"vault": map[string]interface{}{
					"host":     testVaultHost,
					"protocol": "http",
					"token":    testVaultToken,
					"role":     testVaultRole,
				},
				"prometheus": map[string]interface{}{
					"retention": map[string]interface{}{
						"time": "5d",
					},
				},
				"enableDebugServer":              false,
				"enablePermissiveTrafficPolicy":  false,
				"enableBackpressureExperimental": false,
				"enableEgress":                   true,
				"enablePrometheus":               true,
				"enableGrafana":                  false,
				"enableFluentbit":                false,
				"deployJaeger":                   false,
				"envoyLogLevel":                  testEnvoyLogLevel,
				"enforceSingleMesh":              false,
			}}))
	})

})

var _ = Describe("Ensure that grafana is enabled when flag is set to true", func() {
	var (
		vals map[string]interface{}
		err  error
	)

	BeforeEach(func() {
		installCmd := &installCmd{
			containerRegistry:           testRegistry,
			containerRegistrySecret:     testRegistrySecret,
			certificateManager:          "vault",
			vaultHost:                   testVaultHost,
			vaultProtocol:               testVaultProtocol,
			certmanagerIssuerName:       testCertManagerIssuerName,
			certmanagerIssuerKind:       testCertManagerIssuerKind,
			certmanagerIssuerGroup:      testCertManagerIssuerGroup,
			vaultToken:                  testVaultToken,
			vaultRole:                   testVaultRole,
			osmImageTag:                 testOsmImageTag,
			osmImagePullPolicy:          defaultOsmImagePullPolicy,
			serviceCertValidityDuration: "24h",
			prometheusRetentionTime:     testRetentionTime,
			meshName:                    defaultMeshName,
			enableEgress:                true,
			enablePrometheus:            true,
			enableGrafana:               true,
			enableFluentbit:             false,
			envoyLogLevel:               testEnvoyLogLevel,
		}

		vals, err = installCmd.resolveValues()
	})

	It("should not error", func() {
		Expect(err).NotTo(HaveOccurred())
	})

	It("should resolve correctly", func() {
		Expect(vals).To(BeEquivalentTo(map[string]interface{}{
			"OpenServiceMesh": map[string]interface{}{
				"certificateManager": "vault",
				"certmanager": map[string]interface{}{
					"issuerKind":  "ClusterIssuer",
					"issuerGroup": "example.co.uk",
					"issuerName":  "my-osm-ca",
				},
				"meshName": defaultMeshName,
				"image": map[string]interface{}{
					"registry":   testRegistry,
					"tag":        testOsmImageTag,
					"pullPolicy": defaultOsmImagePullPolicy,
				},
				"imagePullSecrets": []interface{}{
					map[string]interface{}{
						"name": testRegistrySecret,
					},
				},
				"serviceCertValidityDuration": "24h",
				"vault": map[string]interface{}{
					"host":     testVaultHost,
					"protocol": "http",
					"token":    testVaultToken,
					"role":     testVaultRole,
				},
				"prometheus": map[string]interface{}{
					"retention": map[string]interface{}{
						"time": "5d",
					},
				},
				"enableDebugServer":              false,
				"enablePermissiveTrafficPolicy":  false,
				"enableBackpressureExperimental": false,
				"enableEgress":                   true,
				"enablePrometheus":               true,
				"enableGrafana":                  true,
				"enableFluentbit":                false,
				"deployJaeger":                   false,
				"envoyLogLevel":                  testEnvoyLogLevel,
				"enforceSingleMesh":              false,
			}}))
	})

})

var _ = Describe("Ensure that prometheus is disabled when flag is set to false", func() {
	var (
		vals map[string]interface{}
		err  error
	)

	BeforeEach(func() {
		installCmd := &installCmd{
			containerRegistry:           testRegistry,
			containerRegistrySecret:     testRegistrySecret,
			certificateManager:          "vault",
			vaultHost:                   testVaultHost,
			vaultProtocol:               testVaultProtocol,
			certmanagerIssuerName:       testCertManagerIssuerName,
			certmanagerIssuerKind:       testCertManagerIssuerKind,
			certmanagerIssuerGroup:      testCertManagerIssuerGroup,
			vaultToken:                  testVaultToken,
			vaultRole:                   testVaultRole,
			osmImageTag:                 testOsmImageTag,
			osmImagePullPolicy:          defaultOsmImagePullPolicy,
			serviceCertValidityDuration: "24h",
			prometheusRetentionTime:     testRetentionTime,
			meshName:                    defaultMeshName,
			enableEgress:                true,
			enablePrometheus:            false,
<<<<<<< HEAD
			enableGrafana:               true,
			enableFluentbit:             false,
=======
			enableGrafana:               false,
>>>>>>> 7503e027
			envoyLogLevel:               testEnvoyLogLevel,
		}

		vals, err = installCmd.resolveValues()
	})

	It("should not error", func() {
		Expect(err).NotTo(HaveOccurred())
	})

	It("should resolve correctly", func() {
		Expect(vals).To(BeEquivalentTo(map[string]interface{}{
			"OpenServiceMesh": map[string]interface{}{
				"certificateManager": "vault",
				"certmanager": map[string]interface{}{
					"issuerKind":  "ClusterIssuer",
					"issuerGroup": "example.co.uk",
					"issuerName":  "my-osm-ca",
				},
				"meshName": defaultMeshName,
				"image": map[string]interface{}{
					"registry":   testRegistry,
					"tag":        testOsmImageTag,
					"pullPolicy": defaultOsmImagePullPolicy,
				},
				"imagePullSecrets": []interface{}{
					map[string]interface{}{
						"name": testRegistrySecret,
					},
				},
				"serviceCertValidityDuration": "24h",
				"vault": map[string]interface{}{
					"host":     testVaultHost,
					"protocol": "http",
					"token":    testVaultToken,
					"role":     testVaultRole,
				},
				"prometheus": map[string]interface{}{
					"retention": map[string]interface{}{
						"time": "5d",
					},
				},
				"enableDebugServer":              false,
				"enablePermissiveTrafficPolicy":  false,
				"enableBackpressureExperimental": false,
				"enableEgress":                   true,
				"enablePrometheus":               false,
<<<<<<< HEAD
				"enableGrafana":                  true,
				"enableFluentbit":                false,
				"deployJaeger":                   false,
				"envoyLogLevel":                  testEnvoyLogLevel,
				"enforceSingleMesh":              false,
			}}))
	})
})

var _ = Describe("Ensure that fluentbit is disabled when flag is set to false", func() {
	var (
		vals map[string]interface{}
		err  error
	)

	BeforeEach(func() {
		installCmd := &installCmd{
			containerRegistry:           testRegistry,
			containerRegistrySecret:     testRegistrySecret,
			certificateManager:          "vault",
			vaultHost:                   testVaultHost,
			vaultProtocol:               testVaultProtocol,
			certmanagerIssuerName:       testCertManagerIssuerName,
			certmanagerIssuerKind:       testCertManagerIssuerKind,
			certmanagerIssuerGroup:      testCertManagerIssuerGroup,
			vaultToken:                  testVaultToken,
			vaultRole:                   testVaultRole,
			osmImageTag:                 testOsmImageTag,
			osmImagePullPolicy:          defaultOsmImagePullPolicy,
			serviceCertValidityDuration: "24h",
			prometheusRetentionTime:     testRetentionTime,
			meshName:                    defaultMeshName,
			enableEgress:                true,
			enablePrometheus:            true,
			enableGrafana:               false,
			enableFluentbit:             false,
			envoyLogLevel:               testEnvoyLogLevel,
		}

		vals, err = installCmd.resolveValues()
	})

	It("should not error", func() {
		Expect(err).NotTo(HaveOccurred())
	})

	It("should resolve correctly", func() {
		Expect(vals).To(BeEquivalentTo(map[string]interface{}{
			"OpenServiceMesh": map[string]interface{}{
				"certificateManager": "vault",
				"certmanager": map[string]interface{}{
					"issuerKind":  "ClusterIssuer",
					"issuerGroup": "example.co.uk",
					"issuerName":  "my-osm-ca",
				},
				"meshName": defaultMeshName,
				"image": map[string]interface{}{
					"registry":   testRegistry,
					"tag":        testOsmImageTag,
					"pullPolicy": defaultOsmImagePullPolicy,
				},
				"imagePullSecrets": []interface{}{
					map[string]interface{}{
						"name": testRegistrySecret,
					},
				},
				"serviceCertValidityDuration": "24h",
				"vault": map[string]interface{}{
					"host":     testVaultHost,
					"protocol": "http",
					"token":    testVaultToken,
					"role":     testVaultRole,
				},
				"prometheus": map[string]interface{}{
					"retention": map[string]interface{}{
						"time": "5d",
					},
				},
				"enableDebugServer":              false,
				"enablePermissiveTrafficPolicy":  false,
				"enableBackpressureExperimental": false,
				"enableEgress":                   true,
				"enablePrometheus":               true,
				"enableGrafana":                  false,
				"enableFluentbit":                false,
				"deployJaeger":                   false,
				"envoyLogLevel":                  testEnvoyLogLevel,
				"enforceSingleMesh":              false,
			}}))
	})

})

var _ = Describe("Ensure that fluentbit is enabled when flag is set to true", func() {
	var (
		vals map[string]interface{}
		err  error
	)

	BeforeEach(func() {
		installCmd := &installCmd{
			containerRegistry:           testRegistry,
			containerRegistrySecret:     testRegistrySecret,
			certificateManager:          "vault",
			vaultHost:                   testVaultHost,
			vaultProtocol:               testVaultProtocol,
			certmanagerIssuerName:       testCertManagerIssuerName,
			certmanagerIssuerKind:       testCertManagerIssuerKind,
			certmanagerIssuerGroup:      testCertManagerIssuerGroup,
			vaultToken:                  testVaultToken,
			vaultRole:                   testVaultRole,
			osmImageTag:                 testOsmImageTag,
			osmImagePullPolicy:          defaultOsmImagePullPolicy,
			serviceCertValidityDuration: "24h",
			prometheusRetentionTime:     testRetentionTime,
			meshName:                    defaultMeshName,
			enableEgress:                true,
			enablePrometheus:            true,
			enableGrafana:               false,
			enableFluentbit:             true,
			envoyLogLevel:               testEnvoyLogLevel,
		}

		vals, err = installCmd.resolveValues()
	})

	It("should not error", func() {
		Expect(err).NotTo(HaveOccurred())
	})

	It("should resolve correctly", func() {
		Expect(vals).To(BeEquivalentTo(map[string]interface{}{
			"OpenServiceMesh": map[string]interface{}{
				"certificateManager": "vault",
				"certmanager": map[string]interface{}{
					"issuerKind":  "ClusterIssuer",
					"issuerGroup": "example.co.uk",
					"issuerName":  "my-osm-ca",
				},
				"meshName": defaultMeshName,
				"image": map[string]interface{}{
					"registry":   testRegistry,
					"tag":        testOsmImageTag,
					"pullPolicy": defaultOsmImagePullPolicy,
				},
				"imagePullSecrets": []interface{}{
					map[string]interface{}{
						"name": testRegistrySecret,
					},
				},
				"serviceCertValidityDuration": "24h",
				"vault": map[string]interface{}{
					"host":     testVaultHost,
					"protocol": "http",
					"token":    testVaultToken,
					"role":     testVaultRole,
				},
				"prometheus": map[string]interface{}{
					"retention": map[string]interface{}{
						"time": "5d",
					},
				},
				"enableDebugServer":              false,
				"enablePermissiveTrafficPolicy":  false,
				"enableBackpressureExperimental": false,
				"enableEgress":                   true,
				"enablePrometheus":               true,
				"enableGrafana":                  false,
				"enableFluentbit":                true,
=======
				"enableGrafana":                  false,
>>>>>>> 7503e027
				"deployJaeger":                   false,
				"envoyLogLevel":                  testEnvoyLogLevel,
				"enforceSingleMesh":              false,
			}}))
	})
})

var _ = Describe("Resolving values for install command with cert-manager parameters", func() {
	var (
		vals map[string]interface{}
		err  error
	)

	BeforeEach(func() {
		installCmd := &installCmd{
			containerRegistry:           testRegistry,
			containerRegistrySecret:     testRegistrySecret,
			certificateManager:          "cert-manager",
			vaultHost:                   testVaultHost,
			vaultProtocol:               testVaultProtocol,
			certmanagerIssuerName:       testCertManagerIssuerName,
			certmanagerIssuerKind:       testCertManagerIssuerKind,
			certmanagerIssuerGroup:      testCertManagerIssuerGroup,
			vaultToken:                  testVaultToken,
			vaultRole:                   testVaultRole,
			osmImageTag:                 testOsmImageTag,
			osmImagePullPolicy:          defaultOsmImagePullPolicy,
			serviceCertValidityDuration: "24h",
			prometheusRetentionTime:     testRetentionTime,
			meshName:                    defaultMeshName,
			enableEgress:                true,
			enablePrometheus:            true,
<<<<<<< HEAD
			enableGrafana:               true,
			enableFluentbit:             false,
=======
			enableGrafana:               false,
>>>>>>> 7503e027
			envoyLogLevel:               testEnvoyLogLevel,
		}

		vals, err = installCmd.resolveValues()
	})

	It("should not error", func() {
		Expect(err).NotTo(HaveOccurred())
	})

	It("should resolve correctly", func() {
		Expect(vals).To(BeEquivalentTo(map[string]interface{}{
			"OpenServiceMesh": map[string]interface{}{
				"certificateManager": "cert-manager",
				"certmanager": map[string]interface{}{
					"issuerKind":  "ClusterIssuer",
					"issuerGroup": "example.co.uk",
					"issuerName":  "my-osm-ca",
				},
				"meshName": defaultMeshName,
				"image": map[string]interface{}{
					"registry":   testRegistry,
					"tag":        testOsmImageTag,
					"pullPolicy": defaultOsmImagePullPolicy,
				},
				"imagePullSecrets": []interface{}{
					map[string]interface{}{
						"name": testRegistrySecret,
					},
				},
				"serviceCertValidityDuration": "24h",
				"vault": map[string]interface{}{
					"host":     testVaultHost,
					"protocol": "http",
					"token":    testVaultToken,
					"role":     testVaultRole,
				},
				"prometheus": map[string]interface{}{
					"retention": map[string]interface{}{
						"time": "5d",
					},
				},
				"enableDebugServer":              false,
				"enablePermissiveTrafficPolicy":  false,
				"enableBackpressureExperimental": false,
				"enableEgress":                   true,
				"enablePrometheus":               true,
<<<<<<< HEAD
				"enableGrafana":                  true,
				"enableFluentbit":                false,
=======
				"enableGrafana":                  false,
>>>>>>> 7503e027
				"deployJaeger":                   false,
				"envoyLogLevel":                  testEnvoyLogLevel,
				"enforceSingleMesh":              false,
			}}))
	})
})

var _ = Describe("Resolving values for egress option", func() {
	Context("Test enableEgress chart value with install cli option", func() {
		It("Should disable egress in the Helm chart", func() {
			installCmd := &installCmd{
				enableEgress: false,
			}

			vals, err := installCmd.resolveValues()
			Expect(err).NotTo(HaveOccurred())

			enableEgressVal := vals["OpenServiceMesh"].(map[string]interface{})["enableEgress"]
			Expect(enableEgressVal).To(BeFalse())
		})

		It("Should enable egress in the Helm chart", func() {
			installCmd := &installCmd{
				enableEgress: true,
			}

			vals, err := installCmd.resolveValues()
			Expect(err).NotTo(HaveOccurred())

			enableEgressVal := vals["OpenServiceMesh"].(map[string]interface{})["enableEgress"]
			Expect(enableEgressVal).To(BeTrue())
		})
	})
})

var _ = Describe("Test envoy log level types", func() {
	Context("Test envoyLogLevel chart value with install cli option", func() {
		It("Should correctly resolve envoyLogLevel when specified", func() {
			installCmd := &installCmd{
				envoyLogLevel: testEnvoyLogLevel,
			}

			vals, err := installCmd.resolveValues()
			Expect(err).NotTo(HaveOccurred())

			logLevel := vals["OpenServiceMesh"].(map[string]interface{})["envoyLogLevel"]
			Expect(logLevel).To(Equal(testEnvoyLogLevel))
		})
	})

	Context("Test isValidEnvoyLogLevel", func() {
		It("Should validate if the specified envoy log level is supported", func() {
			err := isValidEnvoyLogLevel("error")
			Expect(err).NotTo(HaveOccurred())

			err = isValidEnvoyLogLevel("off")
			Expect(err).NotTo(HaveOccurred())

			err = isValidEnvoyLogLevel("warn")
			Expect(err).NotTo(HaveOccurred())
		})

		It("Should correctly error for invalid envoy log level", func() {
			err := isValidEnvoyLogLevel("tracing")
			Expect(err).To(HaveOccurred())

			err = isValidEnvoyLogLevel("warns")
			Expect(err).To(HaveOccurred())
		})
	})
})

var _ = Describe("Test osm image pull policy cli option", func() {
	It("Should correctly resolve the pull policy option to chart values", func() {
		installCmd := &installCmd{
			osmImagePullPolicy: "IfNotPresent",
		}

		vals, err := installCmd.resolveValues()
		Expect(err).NotTo(HaveOccurred())

		pullPolicy := vals["OpenServiceMesh"].(map[string]interface{})["image"].(map[string]interface{})["pullPolicy"]
		Expect(pullPolicy).To(Equal("IfNotPresent"))
	})

	It("Should correctly resolve the pull policy option to chart values", func() {
		installCmd := &installCmd{
			osmImagePullPolicy: "Always",
		}

		vals, err := installCmd.resolveValues()
		Expect(err).NotTo(HaveOccurred())

		pullPolicy := vals["OpenServiceMesh"].(map[string]interface{})["image"].(map[string]interface{})["pullPolicy"]
		Expect(pullPolicy).To(Equal("Always"))
	})
})

var _ = Describe("Resolving values for service cert validity duration", func() {
	It("Should correctly resolve the validity duration", func() {
		installCmd := &installCmd{
			serviceCertValidityDuration: "24h",
		}

		vals, err := installCmd.resolveValues()
		Expect(err).NotTo(HaveOccurred())

		actual := vals["OpenServiceMesh"].(map[string]interface{})["serviceCertValidityDuration"]
		Expect(actual).To(Equal("24h"))
	})

	It("Should correctly resolve the validity duration", func() {
		installCmd := &installCmd{
			serviceCertValidityDuration: "1h30m",
		}

		vals, err := installCmd.resolveValues()
		Expect(err).NotTo(HaveOccurred())

		actual := vals["OpenServiceMesh"].(map[string]interface{})["serviceCertValidityDuration"]
		Expect(actual).To(Equal("1h30m"))
	})
})

func TestEnforceSingleMesh(t *testing.T) {
	assert := assert.New(t)

	out := new(bytes.Buffer)
	store := storage.Init(driver.NewMemory())
	if mem, ok := store.Driver.(*driver.Memory); ok {
		mem.SetNamespace(settings.Namespace())
	}

	config := &helm.Configuration{
		Releases: store,
		KubeClient: &kubefake.PrintingKubeClient{
			Out: ioutil.Discard,
		},
		Capabilities: chartutil.DefaultCapabilities,
		Log:          func(format string, v ...interface{}) {},
	}

	fakeClientSet := fake.NewSimpleClientset()

	install := &installCmd{
		out:                         out,
		chartPath:                   "testdata/test-chart",
		containerRegistry:           testRegistry,
		osmImageTag:                 testOsmImageTag,
		osmImagePullPolicy:          defaultOsmImagePullPolicy,
		certificateManager:          "tresor",
		serviceCertValidityDuration: "24h",
		prometheusRetentionTime:     testRetentionTime,
		meshName:                    defaultMeshName,
		enableEgress:                true,
		enablePrometheus:            true,
		enableGrafana:               false,
		clientSet:                   fakeClientSet,
		envoyLogLevel:               testEnvoyLogLevel,
		enforceSingleMesh:           true,
	}

	err := install.run(config)
	assert.Nil(err)
	assert.Equal(out.String(), "OSM installed successfully in namespace [osm-system] with mesh name [osm]\n")
}

func TestEnforceSingleMeshRejectsNewMesh(t *testing.T) {
	assert := assert.New(t)

	out := new(bytes.Buffer)
	store := storage.Init(driver.NewMemory())
	if mem, ok := store.Driver.(*driver.Memory); ok {
		mem.SetNamespace(settings.Namespace())
	}

	config := &helm.Configuration{
		Releases: store,
		KubeClient: &kubefake.PrintingKubeClient{
			Out: ioutil.Discard,
		},
		Capabilities: chartutil.DefaultCapabilities,
		Log:          func(format string, v ...interface{}) {},
	}

	fakeClientSet := fake.NewSimpleClientset()

	labelMap := make(map[string]string)
	labelMap["meshName"] = defaultMeshName
	labelMap["app"] = constants.OSMControllerName
	labelMap["enforceSingleMesh"] = "true"

	deploymentSpec := &v1.Deployment{
		ObjectMeta: metav1.ObjectMeta{
			Name:      constants.OSMControllerName,
			Namespace: settings.Namespace() + "-existing",
			Labels:    labelMap,
		},
	}
	_, err := fakeClientSet.AppsV1().Deployments(settings.Namespace()+"-existing").Create(context.TODO(), deploymentSpec, metav1.CreateOptions{})
	assert.Nil(err)

	install := &installCmd{
		out:                         out,
		chartPath:                   "testdata/test-chart",
		containerRegistry:           testRegistry,
		osmImageTag:                 testOsmImageTag,
		osmImagePullPolicy:          defaultOsmImagePullPolicy,
		certificateManager:          "tresor",
		serviceCertValidityDuration: "24h",
		prometheusRetentionTime:     testRetentionTime,
		meshName:                    defaultMeshName + "-2",
		enableEgress:                true,
		enablePrometheus:            true,
		enableGrafana:               false,
		clientSet:                   fakeClientSet,
		envoyLogLevel:               testEnvoyLogLevel,
	}

	err = install.run(config)
	assert.NotNil(err)
	assert.True(strings.Contains(err.Error(), "Cannot install mesh [osm-2]. Existing mesh [osm] enforces single mesh cluster"))
}

func TestEnforceSingleMeshWithExistingMesh(t *testing.T) {
	assert := assert.New(t)

	out := new(bytes.Buffer)
	store := storage.Init(driver.NewMemory())
	if mem, ok := store.Driver.(*driver.Memory); ok {
		mem.SetNamespace(settings.Namespace())
	}

	config := &helm.Configuration{
		Releases: store,
		KubeClient: &kubefake.PrintingKubeClient{
			Out: ioutil.Discard,
		},
		Capabilities: chartutil.DefaultCapabilities,
		Log:          func(format string, v ...interface{}) {},
	}

	fakeClientSet := fake.NewSimpleClientset()

	deploymentSpec := createDeploymentSpec(settings.Namespace()+"-existing", defaultMeshName)
	_, err := fakeClientSet.AppsV1().Deployments(settings.Namespace()+"-existing").Create(context.TODO(), deploymentSpec, metav1.CreateOptions{})
	assert.Nil(err)

	install := &installCmd{
		out:                         out,
		chartPath:                   "testdata/test-chart",
		containerRegistry:           testRegistry,
		osmImageTag:                 testOsmImageTag,
		osmImagePullPolicy:          defaultOsmImagePullPolicy,
		certificateManager:          "tresor",
		serviceCertValidityDuration: "24h",
		prometheusRetentionTime:     testRetentionTime,
		meshName:                    defaultMeshName + "-2",
		enableEgress:                true,
		enablePrometheus:            true,
		enableGrafana:               false,
		clientSet:                   fakeClientSet,
		envoyLogLevel:               testEnvoyLogLevel,
		enforceSingleMesh:           true,
	}

	err = install.run(config)
	assert.NotNil(err)
	assert.True(strings.Contains(err.Error(), "Meshes already exist in cluster. Cannot enforce single mesh cluster"))
}

func createDeploymentSpec(namespace, meshName string) *v1.Deployment {
	labelMap := make(map[string]string)
	if meshName != "" {
		labelMap["meshName"] = meshName
		labelMap["app"] = constants.OSMControllerName
	}
	return &v1.Deployment{
		ObjectMeta: metav1.ObjectMeta{
			Name:      constants.OSMControllerName,
			Namespace: namespace,
			Labels:    labelMap,
		},
	}
}<|MERGE_RESOLUTION|>--- conflicted
+++ resolved
@@ -82,12 +82,8 @@
 				meshName:                    defaultMeshName,
 				enableEgress:                true,
 				enablePrometheus:            true,
-<<<<<<< HEAD
-				enableGrafana:               true,
+				enableGrafana:               false,
 				enableFluentbit:             false,
-=======
-				enableGrafana:               false,
->>>>>>> 7503e027
 				clientSet:                   fakeClientSet,
 				envoyLogLevel:               testEnvoyLogLevel,
 			}
@@ -148,12 +144,8 @@
 						"enableBackpressureExperimental": false,
 						"enableEgress":                   true,
 						"enablePrometheus":               true,
-<<<<<<< HEAD
-						"enableGrafana":                  true,
+						"enableGrafana":                  false,
 						"enableFluentbit":                false,
-=======
-						"enableGrafana":                  false,
->>>>>>> 7503e027
 						"deployJaeger":                   false,
 						"envoyLogLevel":                  testEnvoyLogLevel,
 						"enforceSingleMesh":              false,
@@ -205,12 +197,8 @@
 				meshName:                    defaultMeshName,
 				enableEgress:                true,
 				enablePrometheus:            true,
-<<<<<<< HEAD
-				enableGrafana:               true,
+				enableGrafana:               false,
 				enableFluentbit:             false,
-=======
-				enableGrafana:               false,
->>>>>>> 7503e027
 				clientSet:                   fakeClientSet,
 				envoyLogLevel:               testEnvoyLogLevel,
 			}
@@ -276,12 +264,8 @@
 						"enableBackpressureExperimental": false,
 						"enableEgress":                   true,
 						"enablePrometheus":               true,
-<<<<<<< HEAD
-						"enableGrafana":                  true,
+						"enableGrafana":                  false,
 						"enableFluentbit":                false,
-=======
-						"enableGrafana":                  false,
->>>>>>> 7503e027
 						"deployJaeger":                   false,
 						"envoyLogLevel":                  testEnvoyLogLevel,
 						"enforceSingleMesh":              false,
@@ -340,12 +324,8 @@
 				meshName:                    defaultMeshName,
 				enableEgress:                true,
 				enablePrometheus:            true,
-<<<<<<< HEAD
-				enableGrafana:               true,
+				enableGrafana:               false,
 				enableFluentbit:             false,
-=======
-				enableGrafana:               false,
->>>>>>> 7503e027
 				clientSet:                   fakeClientSet,
 				envoyLogLevel:               testEnvoyLogLevel,
 			}
@@ -412,12 +392,8 @@
 						"enableBackpressureExperimental": false,
 						"enableEgress":                   true,
 						"enablePrometheus":               true,
-<<<<<<< HEAD
-						"enableGrafana":                  true,
+						"enableGrafana":                  false,
 						"enableFluentbit":                false,
-=======
-						"enableGrafana":                  false,
->>>>>>> 7503e027
 						"deployJaeger":                   false,
 						"envoyLogLevel":                  testEnvoyLogLevel,
 						"enforceSingleMesh":              false,
@@ -517,12 +493,8 @@
 				meshName:                    defaultMeshName,
 				enableEgress:                true,
 				enablePrometheus:            true,
-<<<<<<< HEAD
-				enableGrafana:               true,
+				enableGrafana:               false,
 				enableFluentbit:             false,
-=======
-				enableGrafana:               false,
->>>>>>> 7503e027
 				clientSet:                   fakeClientSet,
 				envoyLogLevel:               testEnvoyLogLevel,
 			}
@@ -589,12 +561,8 @@
 						"enableBackpressureExperimental": false,
 						"enableEgress":                   true,
 						"enablePrometheus":               true,
-<<<<<<< HEAD
-						"enableGrafana":                  true,
+						"enableGrafana":                  false,
 						"enableFluentbit":                false,
-=======
-						"enableGrafana":                  false,
->>>>>>> 7503e027
 						"deployJaeger":                   false,
 						"envoyLogLevel":                  testEnvoyLogLevel,
 						"enforceSingleMesh":              false,
@@ -815,12 +783,9 @@
 			meshName:                    defaultMeshName,
 			enableEgress:                true,
 			enablePrometheus:            true,
-<<<<<<< HEAD
-			enableGrafana:               true,
+			enableGrafana:               false,
 			enableFluentbit:             false,
-=======
-			enableGrafana:               false,
->>>>>>> 7503e027
+
 			envoyLogLevel:               testEnvoyLogLevel,
 		}
 
@@ -868,12 +833,8 @@
 				"enableBackpressureExperimental": false,
 				"enableEgress":                   true,
 				"enablePrometheus":               true,
-<<<<<<< HEAD
-				"enableGrafana":                  true,
+				"enableGrafana":                  false,
 				"enableFluentbit":                false,
-=======
-				"enableGrafana":                  false,
->>>>>>> 7503e027
 				"deployJaeger":                   false,
 				"envoyLogLevel":                  testEnvoyLogLevel,
 				"enforceSingleMesh":              false,
@@ -1074,12 +1035,8 @@
 			meshName:                    defaultMeshName,
 			enableEgress:                true,
 			enablePrometheus:            false,
-<<<<<<< HEAD
-			enableGrafana:               true,
+			enableGrafana:               false,
 			enableFluentbit:             false,
-=======
-			enableGrafana:               false,
->>>>>>> 7503e027
 			envoyLogLevel:               testEnvoyLogLevel,
 		}
 
@@ -1127,8 +1084,7 @@
 				"enableBackpressureExperimental": false,
 				"enableEgress":                   true,
 				"enablePrometheus":               false,
-<<<<<<< HEAD
-				"enableGrafana":                  true,
+				"enableGrafana":                  false,
 				"enableFluentbit":                false,
 				"deployJaeger":                   false,
 				"envoyLogLevel":                  testEnvoyLogLevel,
@@ -1297,9 +1253,6 @@
 				"enablePrometheus":               true,
 				"enableGrafana":                  false,
 				"enableFluentbit":                true,
-=======
-				"enableGrafana":                  false,
->>>>>>> 7503e027
 				"deployJaeger":                   false,
 				"envoyLogLevel":                  testEnvoyLogLevel,
 				"enforceSingleMesh":              false,
@@ -1332,12 +1285,8 @@
 			meshName:                    defaultMeshName,
 			enableEgress:                true,
 			enablePrometheus:            true,
-<<<<<<< HEAD
-			enableGrafana:               true,
+			enableGrafana:               false,
 			enableFluentbit:             false,
-=======
-			enableGrafana:               false,
->>>>>>> 7503e027
 			envoyLogLevel:               testEnvoyLogLevel,
 		}
 
@@ -1385,12 +1334,8 @@
 				"enableBackpressureExperimental": false,
 				"enableEgress":                   true,
 				"enablePrometheus":               true,
-<<<<<<< HEAD
-				"enableGrafana":                  true,
+				"enableGrafana":                  false,
 				"enableFluentbit":                false,
-=======
-				"enableGrafana":                  false,
->>>>>>> 7503e027
 				"deployJaeger":                   false,
 				"envoyLogLevel":                  testEnvoyLogLevel,
 				"enforceSingleMesh":              false,
