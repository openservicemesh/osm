--- conflicted
+++ resolved
@@ -178,27 +178,23 @@
 				fmt.Fprintf(d.out, "Error %v when trying to uninstall mesh name [%s] in namespace [%s] - continuing to deleteClusterWideResources and/or deleteNamespace\n", err, m.name, m.namespace)
 			}
 
-<<<<<<< HEAD
-		if err == nil {
-			namespaces, _ := selectNamespacesMonitoredByMesh(d.meshName, d.clientSet)
-			for _, ns := range namespaces.Items {
-				removeCmd := &namespaceRemoveCmd{
-					out:       d.out,
-					namespace: ns.Name,
-					meshName:  d.meshName,
-					clientSet: d.clientSet,
-				}
-
-				err := removeCmd.run()
-
-				// Unable to remove namespace in mesh
-				if err != nil {
-					return err
-				}
-			}
-			fmt.Fprintf(d.out, "OSM [mesh name: %s] in namespace [%s] uninstalled\n", d.meshName, d.meshNamespace)
-=======
 			if err == nil {
+        namespaces, _ := selectNamespacesMonitoredByMesh(d.meshName, d.clientSet)
+        for _, ns := range namespaces.Items {
+          removeCmd := &namespaceRemoveCmd{
+            out:       d.out,
+            namespace: ns.Name,
+            meshName:  d.meshName,
+            clientSet: d.clientSet,
+          }
+
+          err := removeCmd.run()
+
+          // Unable to remove namespace in mesh
+          if err != nil {
+            return err
+          }
+        }
 				fmt.Fprintf(d.out, "OSM [mesh name: %s] in namespace [%s] uninstalled\n", m.name, m.namespace)
 			}
 
@@ -212,7 +208,6 @@
 				}
 				fmt.Fprintf(d.out, "OSM namespace [%s] deleted successfully\n", m.namespace)
 			}
->>>>>>> 7ddd4d18
 		}
 	} else {
 		fmt.Fprintf(d.out, "OSM CANNOT be uninstalled in a managed environment\n")
