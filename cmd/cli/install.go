package main

import (
	"context"
	"fmt"
	"io"
<<<<<<< HEAD
=======
	"strings"
	"time"
>>>>>>> 321febfd

	"github.com/openservicemesh/osm/pkg/cli"
	"github.com/pkg/errors"
	"github.com/spf13/cobra"
	helm "helm.sh/helm/v3/pkg/action"
	"helm.sh/helm/v3/pkg/chart"
	"helm.sh/helm/v3/pkg/chart/loader"
<<<<<<< HEAD

	"github.com/openservicemesh/osm/pkg/constants"
=======
	"helm.sh/helm/v3/pkg/strvals"
>>>>>>> 321febfd
	metav1 "k8s.io/apimachinery/pkg/apis/meta/v1"
	"k8s.io/apimachinery/pkg/labels"
	"k8s.io/client-go/kubernetes"

	"github.com/openservicemesh/osm/pkg/cli"
	"github.com/openservicemesh/osm/pkg/constants"
	_ "k8s.io/client-go/plugin/pkg/client/auth"
)

const installDesc = `
This command installs an osm control plane on the Kubernetes cluster.

An osm control plane is comprised of namespaced Kubernetes resources
that get installed into the osm-system namespace as well as cluster
wide Kubernetes resources.

The default Kubernetes namespace that gets created on install is called
osm-system. To create an install control plane components in a different
namespace, use the --namespace flag.

Example:
  $ osm install --namespace hello-world

Multiple control plane installations can exist within a cluster. Each
control plane is given a cluster-wide unqiue identifier called mesh name.
A mesh name can be passed in via the --mesh-name flag. By default, the
mesh-name name will be set to "osm." The mesh name must conform to same
guidelines as a valid Kubernetes label value. Must be 63 characters or
less and must be empty or begin and end with an alphanumeric character
([a-z0-9A-Z]) with dashes (-), underscores (_), dots (.), and
alphanumerics between.

Example:
  $ osm install --mesh-name "hello-osm"

The mesh name is used in various ways like for naming Kubernetes resources as
well as for adding a Kubernetes Namespace to the list of Namespaces a control
plane should watch for sidecar injection of Envoy proxies.
`
const (
	defaultCertManager        = "tresor"
	defaultVaultProtocol      = "http"
	defaultMeshName           = "osm"
	defaultOsmImagePullPolicy = "IfNotPresent"
)

// chartTGZSource is a base64-encoded, gzipped tarball of the default Helm chart.
// Its value is initialized at build time.
var chartTGZSource string

type installCmd struct {
<<<<<<< HEAD
	out       io.Writer
	clientSet kubernetes.Interface
	// action config is used to resolve the helm chart values
	cfg actionConfig
=======
	out                           io.Writer
	certificateManager            string
	certmanagerIssuerGroup        string
	certmanagerIssuerKind         string
	certmanagerIssuerName         string
	chartPath                     string
	containerRegistry             string
	containerRegistrySecret       string
	meshName                      string
	osmImagePullPolicy            string
	osmImageTag                   string
	prometheusRetentionTime       string
	vaultHost                     string
	vaultProtocol                 string
	vaultToken                    string
	vaultRole                     string
	envoyLogLevel                 string
	serviceCertValidityDuration   string
	enableDebugServer             bool
	enableEgress                  bool
	enablePermissiveTrafficPolicy bool
	clientSet                     kubernetes.Interface
	chartRequested                *chart.Chart

	// This is an experimental flag, which will eventually
	// become part of SMI Spec.
	enableBackpressureExperimental bool

	// Toggle to enable/disable Prometheus installation
	enablePrometheus bool

	// Toggle to enable/disable Grafana installation
	enableGrafana bool

	// Toggle this to enable/disable the automatic deployment of Jaeger
	deployJaeger bool
>>>>>>> 321febfd
}

func newInstallCmd(config *helm.Configuration, out io.Writer) *cobra.Command {
	inst := &installCmd{
		out: out,
	}

	cmd := &cobra.Command{
		Use:   "install",
		Short: "install osm control plane",
		Long:  installDesc,
		RunE: func(_ *cobra.Command, args []string) error {
			kubeconfig, err := settings.RESTClientGetter().ToRESTConfig()
			if err != nil {
				return errors.Errorf("Error fetching kubeconfig")
			}

			clientset, err := kubernetes.NewForConfig(kubeconfig)
			if err != nil {
				return errors.Errorf("Could not access Kubernetes cluster. Check kubeconfig, %s", err)
			}
			inst.clientSet = clientset
			return inst.run(config)
		},
	}

	f := cmd.Flags()
<<<<<<< HEAD
	f.StringVar(&inst.cfg.containerRegistry, "container-registry", "openservicemesh", "container registry that hosts control plane component images")
	f.StringVar(&inst.cfg.osmImageTag, "osm-image-tag", "v0.2.0", "osm image tag")
	f.StringVar(&inst.cfg.containerRegistrySecret, "container-registry-secret", "acr-creds", "name of Kubernetes secret for container registry credentials to be created if it doesn't already exist")
	f.StringVar(&inst.cfg.chartPath, "osm-chart-path", "", "path to osm chart to override default chart")
	f.StringVar(&inst.cfg.certManager, "certificate-manager", defaultCertManager, "certificate manager to use (tresor or vault)")
	f.StringVar(&inst.cfg.vaultHost, "vault-host", "", "Hashicorp Vault host/service - where Vault is installed")
	f.StringVar(&inst.cfg.vaultProtocol, "vault-protocol", defaultVaultProtocol, "protocol to use to connect to Vault")
	f.StringVar(&inst.cfg.vaultToken, "vault-token", "", "token that should be used to connect to Vault")
	f.StringVar(&inst.cfg.vaultRole, "vault-role", "openservicemesh", "Vault role to be used by Open Service Mesh")
	f.IntVar(&inst.cfg.serviceCertValidityMinutes, "service-cert-validity-minutes", defaultCertValidityMinutes, "Certificate TTL in minutes")
	f.StringVar(&inst.cfg.prometheusRetentionTime, "prometheus-retention-time", constants.PrometheusDefaultRetentionTime, "Duration for which data will be retained in prometheus")
	f.BoolVar(&inst.cfg.enableDebugServer, "enable-debug-server", false, "Enable the debug HTTP server")
	f.BoolVar(&inst.cfg.enablePermissiveTrafficPolicy, "enable-permissive-traffic-policy", false, "Enable permissive traffic policy mode")
	f.BoolVar(&inst.cfg.enableEgress, "enable-egress", false, "Enable egress in the mesh")
	f.StringSliceVar(&inst.cfg.meshCIDRRanges, "mesh-cidr", []string{}, "mesh CIDR range, accepts multiple CIDRs, required if enable-egress option is true")
	f.BoolVar(&inst.cfg.enableBackpressureExperimental, "enable-backpressure-experimental", false, "Enable experimental backpressure feature")
	f.BoolVar(&inst.cfg.enableMetricsStack, "enable-metrics-stack", true, "Enable metrics (Prometheus and Grafana) deployment")
	f.StringVar(&inst.cfg.meshName, "mesh-name", defaultMeshName, "name for the new control plane instance")
	f.BoolVar(&inst.cfg.deployZipkin, "deploy-zipkin", true, "Deploy Zipkin in the namespace of the OSM controller")
=======
	f.StringVar(&inst.containerRegistry, "container-registry", "openservicemesh", "container registry that hosts control plane component images")
	f.StringVar(&inst.chartPath, "osm-chart-path", "", "path to osm chart to override default chart")
	f.StringVar(&inst.certificateManager, "certificate-manager", defaultCertManager, "certificate manager to use one of (tresor, vault, cert-manager)")
	f.StringVar(&inst.osmImageTag, "osm-image-tag", "v0.4.2", "osm image tag")
	f.StringVar(&inst.osmImagePullPolicy, "osm-image-pull-policy", defaultOsmImagePullPolicy, "osm image pull policy")
	f.StringVar(&inst.containerRegistrySecret, "container-registry-secret", "", "name of Kubernetes secret for container registry credentials to be created if it doesn't already exist")
	f.StringVar(&inst.vaultHost, "vault-host", "", "Hashicorp Vault host/service - where Vault is installed")
	f.StringVar(&inst.vaultProtocol, "vault-protocol", defaultVaultProtocol, "protocol to use to connect to Vault")
	f.StringVar(&inst.vaultToken, "vault-token", "", "token that should be used to connect to Vault")
	f.StringVar(&inst.vaultRole, "vault-role", "openservicemesh", "Vault role to be used by Open Service Mesh")
	f.StringVar(&inst.certmanagerIssuerName, "cert-manager-issuer-name", "osm-ca", "cert-manager issuer name")
	f.StringVar(&inst.certmanagerIssuerKind, "cert-manager-issuer-kind", "Issuer", "cert-manager issuer kind")
	f.StringVar(&inst.certmanagerIssuerGroup, "cert-manager-issuer-group", "cert-manager.io", "cert-manager issuer group")
	f.StringVar(&inst.serviceCertValidityDuration, "service-cert-validity-duration", "24h", "Service certificate validity duration, represented as a sequence of decimal numbers each with optional fraction and a unit suffix")
	f.StringVar(&inst.prometheusRetentionTime, "prometheus-retention-time", constants.PrometheusDefaultRetentionTime, "Duration for which data will be retained in prometheus")
	f.BoolVar(&inst.enableDebugServer, "enable-debug-server", false, "Enable the debug HTTP server")
	f.BoolVar(&inst.enablePermissiveTrafficPolicy, "enable-permissive-traffic-policy", false, "Enable permissive traffic policy mode")
	f.BoolVar(&inst.enableEgress, "enable-egress", false, "Enable egress in the mesh")
	f.BoolVar(&inst.enableBackpressureExperimental, "enable-backpressure-experimental", false, "Enable experimental backpressure feature")
	f.BoolVar(&inst.enablePrometheus, "enable-prometheus", true, "Enable Prometheus installation and deployment")
	f.BoolVar(&inst.enableGrafana, "enable-grafana", false, "Enable Grafana installation and deployment")
	f.StringVar(&inst.meshName, "mesh-name", defaultMeshName, "name for the new control plane instance")
	f.BoolVar(&inst.deployJaeger, "deploy-jaeger", true, "Deploy Jaeger in the namespace of the OSM controller")
	f.StringVar(&inst.envoyLogLevel, "envoy-log-level", "error", "Envoy log level is used to specify the level of logs collected from envoy and needs to be one of these (trace, debug, info, warning, warn, error, critical, off)")
>>>>>>> 321febfd

	return cmd
}

func (i *installCmd) run(config *helm.Configuration) error {
	if err := i.validateOptions(); err != nil {
		return err
	}

	// values represents the overrides for the OSM chart's values.yaml file
	values, err := i.resolveValues()
	if err != nil {
		return err
	}

	installClient := helm.NewInstall(config)
	installClient.ReleaseName = i.meshName
	installClient.Namespace = settings.Namespace()
	installClient.CreateNamespace = true
	if _, err = installClient.Run(i.chartRequested, values); err != nil {
		return err
	}

	fmt.Fprintf(i.out, "OSM installed successfully in namespace [%s] with mesh name [%s]\n", settings.Namespace(), i.meshName)
	return nil
}
func (i *installCmd) loadOSMChart() error {
	var err error
<<<<<<< HEAD
	if i.cfg.chartPath != "" {
		chartRequested, err = loader.Load(i.cfg.chartPath)
=======
	if i.chartPath != "" {
		i.chartRequested, err = loader.Load(i.chartPath)
>>>>>>> 321febfd
	} else {
		i.chartRequested, err = cli.LoadChart(chartTGZSource)
	}

	if err != nil {
		return fmt.Errorf("Error loading chart for installation: %s", err)
	}

<<<<<<< HEAD
	err = i.cfg.validate()
	if err != nil {
		return err
	}

	deploymentsClient := i.clientSet.AppsV1().Deployments("") // Get deployments from all namespaces

	labelSelector := metav1.LabelSelector{MatchLabels: map[string]string{"meshName": i.cfg.meshName}}

=======
	return nil
}

func (i *installCmd) resolveValues() (map[string]interface{}, error) {
	finalValues := map[string]interface{}{}
	valuesConfig := []string{
		fmt.Sprintf("OpenServiceMesh.image.registry=%s", i.containerRegistry),
		fmt.Sprintf("OpenServiceMesh.image.tag=%s", i.osmImageTag),
		fmt.Sprintf("OpenServiceMesh.image.pullPolicy=%s", i.osmImagePullPolicy),
		fmt.Sprintf("OpenServiceMesh.certificateManager=%s", i.certificateManager),
		fmt.Sprintf("OpenServiceMesh.vault.host=%s", i.vaultHost),
		fmt.Sprintf("OpenServiceMesh.vault.protocol=%s", i.vaultProtocol),
		fmt.Sprintf("OpenServiceMesh.vault.token=%s", i.vaultToken),
		fmt.Sprintf("OpenServiceMesh.vault.role=%s", i.vaultRole),
		fmt.Sprintf("OpenServiceMesh.certmanager.issuerName=%s", i.certmanagerIssuerName),
		fmt.Sprintf("OpenServiceMesh.certmanager.issuerKind=%s", i.certmanagerIssuerKind),
		fmt.Sprintf("OpenServiceMesh.certmanager.issuerGroup=%s", i.certmanagerIssuerGroup),
		fmt.Sprintf("OpenServiceMesh.serviceCertValidityDuration=%s", i.serviceCertValidityDuration),
		fmt.Sprintf("OpenServiceMesh.prometheus.retention.time=%s", i.prometheusRetentionTime),
		fmt.Sprintf("OpenServiceMesh.enableDebugServer=%t", i.enableDebugServer),
		fmt.Sprintf("OpenServiceMesh.enablePermissiveTrafficPolicy=%t", i.enablePermissiveTrafficPolicy),
		fmt.Sprintf("OpenServiceMesh.enableBackpressureExperimental=%t", i.enableBackpressureExperimental),
		fmt.Sprintf("OpenServiceMesh.enablePrometheus=%t", i.enablePrometheus),
		fmt.Sprintf("OpenServiceMesh.enableGrafana=%t", i.enableGrafana),
		fmt.Sprintf("OpenServiceMesh.meshName=%s", i.meshName),
		fmt.Sprintf("OpenServiceMesh.enableEgress=%t", i.enableEgress),
		fmt.Sprintf("OpenServiceMesh.deployJaeger=%t", i.deployJaeger),
		fmt.Sprintf("OpenServiceMesh.envoyLogLevel=%s", strings.ToLower(i.envoyLogLevel)),
	}

	if i.containerRegistrySecret != "" {
		valuesConfig = append(valuesConfig, fmt.Sprintf("OpenServiceMesh.imagePullSecrets[0].name=%s", i.containerRegistrySecret))
	}

	for _, val := range valuesConfig {
		// parses Helm strvals line and merges into a map for the final overrides for values.yaml
		if err := strvals.ParseInto(val, finalValues); err != nil {
			return nil, err
		}
	}
	return finalValues, nil
}

func (i *installCmd) validateOptions() error {
	if err := i.loadOSMChart(); err != nil {
		return err
	}

	if err := isValidMeshName(i.meshName); err != nil {
		return err
	}

	// if certificateManager is vault, ensure all relevant information (vault-host, vault-token) is available
	if strings.EqualFold(i.certificateManager, "vault") {
		var missingFields []string
		if i.vaultHost == "" {
			missingFields = append(missingFields, "vault-host")
		}
		if i.vaultToken == "" {
			missingFields = append(missingFields, "vault-token")
		}
		if len(missingFields) != 0 {
			return errors.Errorf("Missing arguments for certificate-manager vault: %v", missingFields)
		}
	}

	// ensure no control plane exists in cluster with the same meshName
	deploymentsClient := i.clientSet.AppsV1().Deployments("") // Get deployments from all namespaces
	labelSelector := metav1.LabelSelector{MatchLabels: map[string]string{"meshName": i.meshName}}
>>>>>>> 321febfd
	listOptions := metav1.ListOptions{
		LabelSelector: labels.Set(labelSelector.MatchLabels).String(),
	}
	list, err := deploymentsClient.List(context.TODO(), listOptions)
	if err != nil {
		return err
	}
	if len(list.Items) != 0 {
		return errMeshAlreadyExists(i.cfg.meshName)
	}

	// ensure no osm-controller is running in the same namespace
	deploymentsClient = i.clientSet.AppsV1().Deployments(settings.Namespace()) // Get deployments for specified namespace
	labelSelector = metav1.LabelSelector{MatchLabels: map[string]string{"app": constants.OSMControllerName}}
	listOptions = metav1.ListOptions{
		LabelSelector: labels.Set(labelSelector.MatchLabels).String(),
	}
	list, err = deploymentsClient.List(context.TODO(), listOptions)
	if len(list.Items) != 0 {
		return errNamespaceAlreadyHasController(settings.Namespace())
	} else if err != nil {
		return fmt.Errorf("Error ensuring no osm-controller running in namespace %s:%s", settings.Namespace(), err)
	}

<<<<<<< HEAD
	installClient := helm.NewInstall(config)
	installClient.ReleaseName = i.cfg.meshName
	installClient.Namespace = settings.Namespace()
	installClient.CreateNamespace = true

	values, err := i.cfg.resolveValues()
	if err != nil {
		return err
	}

	if _, err = installClient.Run(chartRequested, values); err != nil {
		return err
=======
	// validate the envoy log level type
	if err := isValidEnvoyLogLevel(i.envoyLogLevel); err != nil {
		return err
	}

	// validate certificate validity duration
	if _, err := time.ParseDuration(i.serviceCertValidityDuration); err != nil {
		return err
	}

	return nil
}

func isValidEnvoyLogLevel(envoyLogLevel string) error {
	// allowedLogLevels referenced from : https://github.com/envoyproxy/envoy/blob/release/v1.15/test/server/options_impl_test.cc#L373
	allowedLogLevels := []string{"trace", "debug", "info", "warning", "warn", "error", "critical", "off"}
	for _, logLevel := range allowedLogLevels {
		if strings.EqualFold(envoyLogLevel, logLevel) {
			return nil
		}
>>>>>>> 321febfd
	}
	return errors.Errorf("Invalid envoy log level.\n A valid envoy log level must be one from the following : %v", allowedLogLevels)
}

<<<<<<< HEAD
	fmt.Fprintf(i.out, "OSM installed successfully in namespace [%s] with mesh name [%s]\n", settings.Namespace(), i.cfg.meshName)
=======
func isValidMeshName(meshName string) error {
	meshNameErrs := validation.IsValidLabelValue(meshName)
	if len(meshNameErrs) != 0 {
		return errors.Errorf("Invalid mesh-name.\nValid mesh-name:\n- must be no longer than 63 characters\n- must consist of alphanumeric characters, '-', '_' or '.'\n- must start and end with an alphanumeric character\nregex used for validation is '(([A-Za-z0-9][-A-Za-z0-9_.]*)?[A-Za-z0-9])?'")
	}
>>>>>>> 321febfd
	return nil
}

func errMeshAlreadyExists(name string) error {
	return errors.Errorf("Mesh %s already exists in cluster. Please specify a new mesh name using --mesh-name", name)
}

func errNamespaceAlreadyHasController(namespace string) error {
	return errors.Errorf("Namespace %s has an osm controller. Please specify a new namespace using --namespace", namespace)
}<|MERGE_RESOLUTION|>--- conflicted
+++ resolved
@@ -4,26 +4,18 @@
 	"context"
 	"fmt"
 	"io"
-<<<<<<< HEAD
-=======
 	"strings"
 	"time"
->>>>>>> 321febfd
-
-	"github.com/openservicemesh/osm/pkg/cli"
+
 	"github.com/pkg/errors"
 	"github.com/spf13/cobra"
 	helm "helm.sh/helm/v3/pkg/action"
 	"helm.sh/helm/v3/pkg/chart"
 	"helm.sh/helm/v3/pkg/chart/loader"
-<<<<<<< HEAD
-
-	"github.com/openservicemesh/osm/pkg/constants"
-=======
 	"helm.sh/helm/v3/pkg/strvals"
->>>>>>> 321febfd
 	metav1 "k8s.io/apimachinery/pkg/apis/meta/v1"
 	"k8s.io/apimachinery/pkg/labels"
+	"k8s.io/apimachinery/pkg/util/validation"
 	"k8s.io/client-go/kubernetes"
 
 	"github.com/openservicemesh/osm/pkg/cli"
@@ -49,7 +41,7 @@
 control plane is given a cluster-wide unqiue identifier called mesh name.
 A mesh name can be passed in via the --mesh-name flag. By default, the
 mesh-name name will be set to "osm." The mesh name must conform to same
-guidelines as a valid Kubernetes label value. Must be 63 characters or
+guidlines as a valid Kubernetes label value. Must be 63 characters or
 less and must be empty or begin and end with an alphanumeric character
 ([a-z0-9A-Z]) with dashes (-), underscores (_), dots (.), and
 alphanumerics between.
@@ -73,12 +65,6 @@
 var chartTGZSource string
 
 type installCmd struct {
-<<<<<<< HEAD
-	out       io.Writer
-	clientSet kubernetes.Interface
-	// action config is used to resolve the helm chart values
-	cfg actionConfig
-=======
 	out                           io.Writer
 	certificateManager            string
 	certmanagerIssuerGroup        string
@@ -115,7 +101,6 @@
 
 	// Toggle this to enable/disable the automatic deployment of Jaeger
 	deployJaeger bool
->>>>>>> 321febfd
 }
 
 func newInstallCmd(config *helm.Configuration, out io.Writer) *cobra.Command {
@@ -143,27 +128,6 @@
 	}
 
 	f := cmd.Flags()
-<<<<<<< HEAD
-	f.StringVar(&inst.cfg.containerRegistry, "container-registry", "openservicemesh", "container registry that hosts control plane component images")
-	f.StringVar(&inst.cfg.osmImageTag, "osm-image-tag", "v0.2.0", "osm image tag")
-	f.StringVar(&inst.cfg.containerRegistrySecret, "container-registry-secret", "acr-creds", "name of Kubernetes secret for container registry credentials to be created if it doesn't already exist")
-	f.StringVar(&inst.cfg.chartPath, "osm-chart-path", "", "path to osm chart to override default chart")
-	f.StringVar(&inst.cfg.certManager, "certificate-manager", defaultCertManager, "certificate manager to use (tresor or vault)")
-	f.StringVar(&inst.cfg.vaultHost, "vault-host", "", "Hashicorp Vault host/service - where Vault is installed")
-	f.StringVar(&inst.cfg.vaultProtocol, "vault-protocol", defaultVaultProtocol, "protocol to use to connect to Vault")
-	f.StringVar(&inst.cfg.vaultToken, "vault-token", "", "token that should be used to connect to Vault")
-	f.StringVar(&inst.cfg.vaultRole, "vault-role", "openservicemesh", "Vault role to be used by Open Service Mesh")
-	f.IntVar(&inst.cfg.serviceCertValidityMinutes, "service-cert-validity-minutes", defaultCertValidityMinutes, "Certificate TTL in minutes")
-	f.StringVar(&inst.cfg.prometheusRetentionTime, "prometheus-retention-time", constants.PrometheusDefaultRetentionTime, "Duration for which data will be retained in prometheus")
-	f.BoolVar(&inst.cfg.enableDebugServer, "enable-debug-server", false, "Enable the debug HTTP server")
-	f.BoolVar(&inst.cfg.enablePermissiveTrafficPolicy, "enable-permissive-traffic-policy", false, "Enable permissive traffic policy mode")
-	f.BoolVar(&inst.cfg.enableEgress, "enable-egress", false, "Enable egress in the mesh")
-	f.StringSliceVar(&inst.cfg.meshCIDRRanges, "mesh-cidr", []string{}, "mesh CIDR range, accepts multiple CIDRs, required if enable-egress option is true")
-	f.BoolVar(&inst.cfg.enableBackpressureExperimental, "enable-backpressure-experimental", false, "Enable experimental backpressure feature")
-	f.BoolVar(&inst.cfg.enableMetricsStack, "enable-metrics-stack", true, "Enable metrics (Prometheus and Grafana) deployment")
-	f.StringVar(&inst.cfg.meshName, "mesh-name", defaultMeshName, "name for the new control plane instance")
-	f.BoolVar(&inst.cfg.deployZipkin, "deploy-zipkin", true, "Deploy Zipkin in the namespace of the OSM controller")
-=======
 	f.StringVar(&inst.containerRegistry, "container-registry", "openservicemesh", "container registry that hosts control plane component images")
 	f.StringVar(&inst.chartPath, "osm-chart-path", "", "path to osm chart to override default chart")
 	f.StringVar(&inst.certificateManager, "certificate-manager", defaultCertManager, "certificate manager to use one of (tresor, vault, cert-manager)")
@@ -188,7 +152,6 @@
 	f.StringVar(&inst.meshName, "mesh-name", defaultMeshName, "name for the new control plane instance")
 	f.BoolVar(&inst.deployJaeger, "deploy-jaeger", true, "Deploy Jaeger in the namespace of the OSM controller")
 	f.StringVar(&inst.envoyLogLevel, "envoy-log-level", "error", "Envoy log level is used to specify the level of logs collected from envoy and needs to be one of these (trace, debug, info, warning, warn, error, critical, off)")
->>>>>>> 321febfd
 
 	return cmd
 }
@@ -217,13 +180,8 @@
 }
 func (i *installCmd) loadOSMChart() error {
 	var err error
-<<<<<<< HEAD
-	if i.cfg.chartPath != "" {
-		chartRequested, err = loader.Load(i.cfg.chartPath)
-=======
 	if i.chartPath != "" {
 		i.chartRequested, err = loader.Load(i.chartPath)
->>>>>>> 321febfd
 	} else {
 		i.chartRequested, err = cli.LoadChart(chartTGZSource)
 	}
@@ -232,17 +190,6 @@
 		return fmt.Errorf("Error loading chart for installation: %s", err)
 	}
 
-<<<<<<< HEAD
-	err = i.cfg.validate()
-	if err != nil {
-		return err
-	}
-
-	deploymentsClient := i.clientSet.AppsV1().Deployments("") // Get deployments from all namespaces
-
-	labelSelector := metav1.LabelSelector{MatchLabels: map[string]string{"meshName": i.cfg.meshName}}
-
-=======
 	return nil
 }
 
@@ -312,7 +259,6 @@
 	// ensure no control plane exists in cluster with the same meshName
 	deploymentsClient := i.clientSet.AppsV1().Deployments("") // Get deployments from all namespaces
 	labelSelector := metav1.LabelSelector{MatchLabels: map[string]string{"meshName": i.meshName}}
->>>>>>> 321febfd
 	listOptions := metav1.ListOptions{
 		LabelSelector: labels.Set(labelSelector.MatchLabels).String(),
 	}
@@ -321,7 +267,7 @@
 		return err
 	}
 	if len(list.Items) != 0 {
-		return errMeshAlreadyExists(i.cfg.meshName)
+		return errMeshAlreadyExists(i.meshName)
 	}
 
 	// ensure no osm-controller is running in the same namespace
@@ -337,20 +283,6 @@
 		return fmt.Errorf("Error ensuring no osm-controller running in namespace %s:%s", settings.Namespace(), err)
 	}
 
-<<<<<<< HEAD
-	installClient := helm.NewInstall(config)
-	installClient.ReleaseName = i.cfg.meshName
-	installClient.Namespace = settings.Namespace()
-	installClient.CreateNamespace = true
-
-	values, err := i.cfg.resolveValues()
-	if err != nil {
-		return err
-	}
-
-	if _, err = installClient.Run(chartRequested, values); err != nil {
-		return err
-=======
 	// validate the envoy log level type
 	if err := isValidEnvoyLogLevel(i.envoyLogLevel); err != nil {
 		return err
@@ -371,20 +303,15 @@
 		if strings.EqualFold(envoyLogLevel, logLevel) {
 			return nil
 		}
->>>>>>> 321febfd
 	}
 	return errors.Errorf("Invalid envoy log level.\n A valid envoy log level must be one from the following : %v", allowedLogLevels)
 }
 
-<<<<<<< HEAD
-	fmt.Fprintf(i.out, "OSM installed successfully in namespace [%s] with mesh name [%s]\n", settings.Namespace(), i.cfg.meshName)
-=======
 func isValidMeshName(meshName string) error {
 	meshNameErrs := validation.IsValidLabelValue(meshName)
 	if len(meshNameErrs) != 0 {
 		return errors.Errorf("Invalid mesh-name.\nValid mesh-name:\n- must be no longer than 63 characters\n- must consist of alphanumeric characters, '-', '_' or '.'\n- must start and end with an alphanumeric character\nregex used for validation is '(([A-Za-z0-9][-A-Za-z0-9_.]*)?[A-Za-z0-9])?'")
 	}
->>>>>>> 321febfd
 	return nil
 }
 
