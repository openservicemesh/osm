package main

import (
	"context"
	"fmt"
	"io"
	"strings"
	"time"

	"github.com/pkg/errors"
	"github.com/spf13/cobra"
	helm "helm.sh/helm/v3/pkg/action"
	"helm.sh/helm/v3/pkg/chart"
	"helm.sh/helm/v3/pkg/chart/loader"
	"helm.sh/helm/v3/pkg/strvals"
	metav1 "k8s.io/apimachinery/pkg/apis/meta/v1"
	"k8s.io/apimachinery/pkg/labels"
	"k8s.io/apimachinery/pkg/util/validation"
	"k8s.io/client-go/kubernetes"

	"github.com/openservicemesh/osm/pkg/cli"
	"github.com/openservicemesh/osm/pkg/constants"
	_ "k8s.io/client-go/plugin/pkg/client/auth"
)

const installDesc = `
This command installs an osm control plane on the Kubernetes cluster.

An osm control plane is comprised of namespaced Kubernetes resources
that get installed into the osm-system namespace as well as cluster
wide Kubernetes resources.

The default Kubernetes namespace that gets created on install is called
osm-system. To create an install control plane components in a different
namespace, use the global --osm-namespace flag.

Example:
  $ osm install --osm-namespace hello-world

Multiple control plane installations can exist within a cluster. Each
control plane is given a cluster-wide unqiue identifier called mesh name.
A mesh name can be passed in via the --mesh-name flag. By default, the
mesh-name name will be set to "osm." The mesh name must conform to same
guidlines as a valid Kubernetes label value. Must be 63 characters or
less and must be empty or begin and end with an alphanumeric character
([a-z0-9A-Z]) with dashes (-), underscores (_), dots (.), and
alphanumerics between.

Example:
  $ osm install --mesh-name "hello-osm"

The mesh name is used in various ways like for naming Kubernetes resources as
well as for adding a Kubernetes Namespace to the list of Namespaces a control
plane should watch for sidecar injection of Envoy proxies.
`
const (
	defaultCertificateManager             = "tresor"
	defaultCertManagerIssuerGroup         = "cert-manager.io"
	defaultCertManagerIssuerKind          = "Issuer"
	defaultCertManagerIssuerName          = "osm-ca"
	defaultChartPath                      = ""
	defaultContainerRegistry              = "openservicemesh"
	defaultContainerRegistrySecret        = ""
	defaultMeshName                       = "osm"
	defaultOsmImagePullPolicy             = "IfNotPresent"
	defaultOsmImageTag                    = "v0.5.0-rc.1"
	defaultPrometheusRetentionTime        = constants.PrometheusDefaultRetentionTime
	defaultVaultHost                      = ""
	defaultVaultProtocol                  = "http"
	defaultVaultToken                     = ""
	defaultVaultRole                      = "openservicemesh"
	defaultEnvoyLogLevel                  = "error"
	defaultServiceCertValidityDuration    = "24h"
	defaultEnableDebugServer              = false
	defaultEnableEgress                   = false
	defaultEnablePermissiveTrafficPolicy  = false
	defaultEnableBackpressureExperimental = false
	defaultEnablePrometheus               = true
	defaultEnableGrafana                  = false
	defaultEnableFluentbit                = false
	defaultDeployJaeger                   = true
	defaultEnforceSingleMesh              = false
)

// chartTGZSource is a base64-encoded, gzipped tarball of the default Helm chart.
// Its value is initialized at build time.
var chartTGZSource string

type installCmd struct {
	out                           io.Writer
	certificateManager            string
	certManagerIssuerGroup        string
	certManagerIssuerKind         string
	certManagerIssuerName         string
	chartPath                     string
	containerRegistry             string
	containerRegistrySecret       string
	meshName                      string
	osmImagePullPolicy            string
	osmImageTag                   string
	prometheusRetentionTime       string
	vaultHost                     string
	vaultProtocol                 string
	vaultToken                    string
	vaultRole                     string
	envoyLogLevel                 string
	serviceCertValidityDuration   string
	timeout                       time.Duration
	enableDebugServer             bool
	enableEgress                  bool
	enablePermissiveTrafficPolicy bool
	clientSet                     kubernetes.Interface
	chartRequested                *chart.Chart

	// This is an experimental flag, which will eventually
	// become part of SMI Spec.
	enableBackpressureExperimental bool

	// Toggle to enable/disable Prometheus installation
	enablePrometheus bool

	// Toggle to enable/disable Grafana installation
	enableGrafana bool

	// Toggle to enable/disable FluentBit sidecar
	enableFluentbit bool

	// Toggle this to enable/disable the automatic deployment of Jaeger
	deployJaeger bool

	// Toggle this to enforce only one mesh in this cluster
	enforceSingleMesh bool
}

func newInstallCmd(config *helm.Configuration, out io.Writer) *cobra.Command {
	inst := &installCmd{
		out: out,
	}

	cmd := &cobra.Command{
		Use:   "install",
		Short: "install osm control plane",
		Long:  installDesc,
		RunE: func(_ *cobra.Command, args []string) error {
			kubeconfig, err := settings.RESTClientGetter().ToRESTConfig()
			if err != nil {
				return errors.Errorf("Error fetching kubeconfig: %s", err)
			}

			clientset, err := kubernetes.NewForConfig(kubeconfig)
			if err != nil {
				return errors.Errorf("Could not access Kubernetes cluster, check kubeconfig: %s", err)
			}
			inst.clientSet = clientset
			return inst.run(config)
		},
	}

	f := cmd.Flags()
	f.StringVar(&inst.containerRegistry, "container-registry", defaultContainerRegistry, "container registry that hosts control plane component images")
	f.StringVar(&inst.chartPath, "osm-chart-path", defaultChartPath, "path to osm chart to override default chart")
	f.StringVar(&inst.certificateManager, "certificate-manager", defaultCertificateManager, "certificate manager to use one of (tresor, vault, cert-manager)")
	f.StringVar(&inst.osmImageTag, "osm-image-tag", defaultOsmImageTag, "osm image tag")
	f.StringVar(&inst.osmImagePullPolicy, "osm-image-pull-policy", defaultOsmImagePullPolicy, "osm image pull policy")
	f.StringVar(&inst.containerRegistrySecret, "container-registry-secret", defaultContainerRegistrySecret, "name of Kubernetes secret for container registry credentials to be created if it doesn't already exist")
	f.StringVar(&inst.vaultHost, "vault-host", defaultVaultHost, "Hashicorp Vault host/service - where Vault is installed")
	f.StringVar(&inst.vaultProtocol, "vault-protocol", defaultVaultProtocol, "protocol to use to connect to Vault")
	f.StringVar(&inst.vaultToken, "vault-token", defaultVaultToken, "token that should be used to connect to Vault")
	f.StringVar(&inst.vaultRole, "vault-role", defaultVaultRole, "Vault role to be used by Open Service Mesh")
	f.StringVar(&inst.certManagerIssuerName, "cert-manager-issuer-name", defaultCertManagerIssuerName, "cert-manager issuer name")
	f.StringVar(&inst.certManagerIssuerKind, "cert-manager-issuer-kind", defaultCertManagerIssuerKind, "cert-manager issuer kind")
	f.StringVar(&inst.certManagerIssuerGroup, "cert-manager-issuer-group", defaultCertManagerIssuerGroup, "cert-manager issuer group")
	f.StringVar(&inst.serviceCertValidityDuration, "service-cert-validity-duration", defaultServiceCertValidityDuration, "Service certificate validity duration, represented as a sequence of decimal numbers each with optional fraction and a unit suffix")
	f.StringVar(&inst.prometheusRetentionTime, "prometheus-retention-time", defaultPrometheusRetentionTime, "Duration for which data will be retained in prometheus")
	f.BoolVar(&inst.enableDebugServer, "enable-debug-server", defaultEnableDebugServer, "Enable the debug HTTP server")
	f.BoolVar(&inst.enablePermissiveTrafficPolicy, "enable-permissive-traffic-policy", defaultEnablePermissiveTrafficPolicy, "Enable permissive traffic policy mode")
	f.BoolVar(&inst.enableEgress, "enable-egress", defaultEnableEgress, "Enable egress in the mesh")
	f.BoolVar(&inst.enableBackpressureExperimental, "enable-backpressure-experimental", defaultEnableBackpressureExperimental, "Enable experimental backpressure feature")
	f.BoolVar(&inst.enablePrometheus, "enable-prometheus", defaultEnablePrometheus, "Enable Prometheus installation and deployment")
	f.BoolVar(&inst.enableGrafana, "enable-grafana", defaultEnableGrafana, "Enable Grafana installation and deployment")
	f.BoolVar(&inst.enableFluentbit, "enable-fluentbit", defaultEnableFluentbit, "Enable Fluentbit sidecar deployment")
	f.StringVar(&inst.meshName, "mesh-name", defaultMeshName, "name for the new control plane instance")
<<<<<<< HEAD
	f.BoolVar(&inst.deployJaeger, "deploy-jaeger", true, "Deploy Jaeger in the namespace of the OSM controller")
	f.StringVar(&inst.envoyLogLevel, "envoy-log-level", "error", "Envoy log level is used to specify the level of logs collected from envoy and needs to be one of these (trace, debug, info, warning, warn, error, critical, off)")
	f.BoolVar(&inst.enforceSingleMesh, "enforce-single-mesh", false, "Enforce only deploying one mesh in the cluster")
	f.DurationVar(&inst.timeout, "timeout", 5*time.Minute, "Time to wait for installation and resources in a ready state, zero means no timeout")
=======
	f.BoolVar(&inst.deployJaeger, "deploy-jaeger", defaultDeployJaeger, "Deploy Jaeger in the namespace of the OSM controller")
	f.StringVar(&inst.envoyLogLevel, "envoy-log-level", defaultEnvoyLogLevel, "Envoy log level is used to specify the level of logs collected from envoy and needs to be one of these (trace, debug, info, warning, warn, error, critical, off)")
	f.BoolVar(&inst.enforceSingleMesh, "enforce-single-mesh", defaultEnforceSingleMesh, "Enforce only deploying one mesh in the cluster")
>>>>>>> 49a8099a

	return cmd
}

func (i *installCmd) run(config *helm.Configuration) error {
	if err := i.validateOptions(); err != nil {
		return err
	}

	// values represents the overrides for the OSM chart's values.yaml file
	values, err := i.resolveValues()
	if err != nil {
		return err
	}

	installClient := helm.NewInstall(config)
	installClient.ReleaseName = i.meshName
	installClient.Namespace = settings.Namespace()
	installClient.CreateNamespace = true
	installClient.Atomic = true
	installClient.Timeout = i.timeout
	if _, err = installClient.Run(i.chartRequested, values); err != nil {
		return err
	}

	fmt.Fprintf(i.out, "OSM installed successfully in namespace [%s] with mesh name [%s]\n", settings.Namespace(), i.meshName)
	return nil
}
func (i *installCmd) loadOSMChart() error {
	var err error
	if i.chartPath != "" {
		i.chartRequested, err = loader.Load(i.chartPath)
	} else {
		i.chartRequested, err = cli.LoadChart(chartTGZSource)
	}

	if err != nil {
		return fmt.Errorf("Error loading chart for installation: %s", err)
	}

	return nil
}

func (i *installCmd) resolveValues() (map[string]interface{}, error) {
	finalValues := map[string]interface{}{}
	valuesConfig := []string{
		fmt.Sprintf("OpenServiceMesh.image.registry=%s", i.containerRegistry),
		fmt.Sprintf("OpenServiceMesh.image.tag=%s", i.osmImageTag),
		fmt.Sprintf("OpenServiceMesh.image.pullPolicy=%s", i.osmImagePullPolicy),
		fmt.Sprintf("OpenServiceMesh.certificateManager=%s", i.certificateManager),
		fmt.Sprintf("OpenServiceMesh.vault.host=%s", i.vaultHost),
		fmt.Sprintf("OpenServiceMesh.vault.protocol=%s", i.vaultProtocol),
		fmt.Sprintf("OpenServiceMesh.vault.token=%s", i.vaultToken),
		fmt.Sprintf("OpenServiceMesh.vault.role=%s", i.vaultRole),
		fmt.Sprintf("OpenServiceMesh.certmanager.issuerName=%s", i.certManagerIssuerName),
		fmt.Sprintf("OpenServiceMesh.certmanager.issuerKind=%s", i.certManagerIssuerKind),
		fmt.Sprintf("OpenServiceMesh.certmanager.issuerGroup=%s", i.certManagerIssuerGroup),
		fmt.Sprintf("OpenServiceMesh.serviceCertValidityDuration=%s", i.serviceCertValidityDuration),
		fmt.Sprintf("OpenServiceMesh.prometheus.retention.time=%s", i.prometheusRetentionTime),
		fmt.Sprintf("OpenServiceMesh.enableDebugServer=%t", i.enableDebugServer),
		fmt.Sprintf("OpenServiceMesh.enablePermissiveTrafficPolicy=%t", i.enablePermissiveTrafficPolicy),
		fmt.Sprintf("OpenServiceMesh.enableBackpressureExperimental=%t", i.enableBackpressureExperimental),
		fmt.Sprintf("OpenServiceMesh.enablePrometheus=%t", i.enablePrometheus),
		fmt.Sprintf("OpenServiceMesh.enableGrafana=%t", i.enableGrafana),
		fmt.Sprintf("OpenServiceMesh.enableFluentbit=%t", i.enableFluentbit),
		fmt.Sprintf("OpenServiceMesh.meshName=%s", i.meshName),
		fmt.Sprintf("OpenServiceMesh.enableEgress=%t", i.enableEgress),
		fmt.Sprintf("OpenServiceMesh.deployJaeger=%t", i.deployJaeger),
		fmt.Sprintf("OpenServiceMesh.envoyLogLevel=%s", strings.ToLower(i.envoyLogLevel)),
		fmt.Sprintf("OpenServiceMesh.enforceSingleMesh=%t", i.enforceSingleMesh),
	}

	if i.containerRegistrySecret != "" {
		valuesConfig = append(valuesConfig, fmt.Sprintf("OpenServiceMesh.imagePullSecrets[0].name=%s", i.containerRegistrySecret))
	}

	for _, val := range valuesConfig {
		// parses Helm strvals line and merges into a map for the final overrides for values.yaml
		if err := strvals.ParseInto(val, finalValues); err != nil {
			return nil, err
		}
	}
	return finalValues, nil
}

func (i *installCmd) validateOptions() error {
	if err := i.loadOSMChart(); err != nil {
		return err
	}

	if err := isValidMeshName(i.meshName); err != nil {
		return err
	}

	// if certificateManager is vault, ensure all relevant information (vault-host, vault-token) is available
	if strings.EqualFold(i.certificateManager, "vault") {
		var missingFields []string
		if i.vaultHost == "" {
			missingFields = append(missingFields, "vault-host")
		}
		if i.vaultToken == "" {
			missingFields = append(missingFields, "vault-token")
		}
		if len(missingFields) != 0 {
			return errors.Errorf("Missing arguments for certificate-manager vault: %v", missingFields)
		}
	}

	// ensure no control plane exists in cluster with the same meshName
	deploymentsClient := i.clientSet.AppsV1().Deployments("") // Get deployments from all namespaces
	labelSelector := metav1.LabelSelector{MatchLabels: map[string]string{"meshName": i.meshName}}
	listOptions := metav1.ListOptions{
		LabelSelector: labels.Set(labelSelector.MatchLabels).String(),
	}
	list, err := deploymentsClient.List(context.TODO(), listOptions)
	if err != nil {
		return err
	}
	if len(list.Items) != 0 {
		return errMeshAlreadyExists(i.meshName)
	}

	// ensure no osm-controller is running in the same namespace
	deploymentsClient = i.clientSet.AppsV1().Deployments(settings.Namespace()) // Get deployments for specified namespace
	labelSelector = metav1.LabelSelector{MatchLabels: map[string]string{"app": constants.OSMControllerName}}
	listOptions = metav1.ListOptions{
		LabelSelector: labels.Set(labelSelector.MatchLabels).String(),
	}
	list, err = deploymentsClient.List(context.TODO(), listOptions)
	if len(list.Items) != 0 {
		return errNamespaceAlreadyHasController(settings.Namespace())
	} else if err != nil {
		return fmt.Errorf("Error ensuring no osm-controller running in namespace %s:%s", settings.Namespace(), err)
	}

	// validate the envoy log level type
	if err := isValidEnvoyLogLevel(i.envoyLogLevel); err != nil {
		return err
	}

	// validate certificate validity duration
	if _, err := time.ParseDuration(i.serviceCertValidityDuration); err != nil {
		return err
	}

	list, err = getControllerDeployments(i.clientSet)
	if err != nil {
		return err
	}

	// Check if single mesh cluster is already specified
	for _, deployment := range list.Items {
		singleMeshEnforced := deployment.ObjectMeta.Labels["enforceSingleMesh"] == "true"
		name := deployment.ObjectMeta.Labels["meshName"]
		if singleMeshEnforced {
			return errors.Errorf("Cannot install mesh [%s]. Existing mesh [%s] enforces single mesh cluster.", i.meshName, name)
		}
	}

	// Enforce single mesh cluster if needed
	if i.enforceSingleMesh {
		if len(list.Items) != 0 {
			return errors.Errorf("Meshes already exist in cluster. Cannot enforce single mesh cluster. ")
		}
	}

	return nil
}

func isValidEnvoyLogLevel(envoyLogLevel string) error {
	// allowedLogLevels referenced from : https://github.com/envoyproxy/envoy/blob/release/v1.15/test/server/options_impl_test.cc#L373
	allowedLogLevels := []string{"trace", "debug", "info", "warning", "warn", "error", "critical", "off"}
	for _, logLevel := range allowedLogLevels {
		if strings.EqualFold(envoyLogLevel, logLevel) {
			return nil
		}
	}
	return errors.Errorf("Invalid envoy log level.\n A valid envoy log level must be one from the following : %v", allowedLogLevels)
}

func isValidMeshName(meshName string) error {
	meshNameErrs := validation.IsValidLabelValue(meshName)
	if len(meshNameErrs) != 0 {
		return errors.Errorf("Invalid mesh-name.\nValid mesh-name:\n- must be no longer than 63 characters\n- must consist of alphanumeric characters, '-', '_' or '.'\n- must start and end with an alphanumeric character\nregex used for validation is '(([A-Za-z0-9][-A-Za-z0-9_.]*)?[A-Za-z0-9])?'")
	}
	return nil
}

func errMeshAlreadyExists(name string) error {
	return errors.Errorf("Mesh %s already exists in cluster. Please specify a new mesh name using --mesh-name", name)
}

func errNamespaceAlreadyHasController(namespace string) error {
	return errors.Errorf("Namespace %s has an osm controller. Please specify a new namespace using --osm-namespace", namespace)
}<|MERGE_RESOLUTION|>--- conflicted
+++ resolved
@@ -180,16 +180,10 @@
 	f.BoolVar(&inst.enableGrafana, "enable-grafana", defaultEnableGrafana, "Enable Grafana installation and deployment")
 	f.BoolVar(&inst.enableFluentbit, "enable-fluentbit", defaultEnableFluentbit, "Enable Fluentbit sidecar deployment")
 	f.StringVar(&inst.meshName, "mesh-name", defaultMeshName, "name for the new control plane instance")
-<<<<<<< HEAD
-	f.BoolVar(&inst.deployJaeger, "deploy-jaeger", true, "Deploy Jaeger in the namespace of the OSM controller")
-	f.StringVar(&inst.envoyLogLevel, "envoy-log-level", "error", "Envoy log level is used to specify the level of logs collected from envoy and needs to be one of these (trace, debug, info, warning, warn, error, critical, off)")
-	f.BoolVar(&inst.enforceSingleMesh, "enforce-single-mesh", false, "Enforce only deploying one mesh in the cluster")
-	f.DurationVar(&inst.timeout, "timeout", 5*time.Minute, "Time to wait for installation and resources in a ready state, zero means no timeout")
-=======
 	f.BoolVar(&inst.deployJaeger, "deploy-jaeger", defaultDeployJaeger, "Deploy Jaeger in the namespace of the OSM controller")
 	f.StringVar(&inst.envoyLogLevel, "envoy-log-level", defaultEnvoyLogLevel, "Envoy log level is used to specify the level of logs collected from envoy and needs to be one of these (trace, debug, info, warning, warn, error, critical, off)")
 	f.BoolVar(&inst.enforceSingleMesh, "enforce-single-mesh", defaultEnforceSingleMesh, "Enforce only deploying one mesh in the cluster")
->>>>>>> 49a8099a
+	f.DurationVar(&inst.timeout, "timeout", 5*time.Minute, "Time to wait for installation and resources in a ready state, zero means no timeout")
 
 	return cmd
 }
