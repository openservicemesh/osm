package main

import (
	"bytes"
	"context"
	"fmt"
	"io/ioutil"
	"strconv"
	"testing"

	tassert "github.com/stretchr/testify/assert"
	"helm.sh/helm/v3/pkg/action"
	helm "helm.sh/helm/v3/pkg/action"
	"helm.sh/helm/v3/pkg/chartutil"
	kubefake "helm.sh/helm/v3/pkg/kube/fake"
	"helm.sh/helm/v3/pkg/release"
	"helm.sh/helm/v3/pkg/storage"
	"helm.sh/helm/v3/pkg/storage/driver"
	admissionregistrationv1 "k8s.io/api/admissionregistration/v1"
	corev1 "k8s.io/api/core/v1"
	apiv1 "k8s.io/apiextensions-apiserver/pkg/apis/apiextensions/v1"
	extensionsClientSetFake "k8s.io/apiextensions-apiserver/pkg/client/clientset/clientset/fake"
	metav1 "k8s.io/apimachinery/pkg/apis/meta/v1"
	"k8s.io/apimachinery/pkg/runtime"
	"k8s.io/client-go/kubernetes/fake"

	"github.com/openservicemesh/osm/pkg/constants"
	"github.com/openservicemesh/osm/pkg/injector"
	"github.com/openservicemesh/osm/pkg/validator"
)

var (
	someOtherNamespace                = "someOtherNamespace"
	someOtherCustomResourceDefinition = "someOtherCustomResourceDefinition"
	someOtherWebhookName              = "someOtherWebhookName"
	someOtherSecretName               = "someOtherSecretName"
	osmTestVersion                    = "testVersion"
	diffMesh                          = "diffMesh"
	diffNamespace                     = "diffNs"
)

func TestUninstallCmd(t *testing.T) {
	tests := []struct {
		name            string
		meshName        string
		meshNamespace   string
		namespaceOfMesh string
		force           bool
		deleteNamespace bool
		emptyMeshList   bool
		meshExists      bool
		userPromptsYes  bool
		namespaceInMesh bool
	}{
		{
			name:            "no meshes in cluster",
			meshName:        "",
			meshNamespace:   "",
			force:           false,
			deleteNamespace: false,
			userPromptsYes:  true,
			emptyMeshList:   true,
			meshExists:      false,
		},
		{
			name:            "the mesh DOES NOT exist",
			meshName:        diffMesh,
			meshNamespace:   diffNamespace,
			force:           false,
			deleteNamespace: false,
			userPromptsYes:  true,
			emptyMeshList:   false,
			meshExists:      false,
		},
		{
			name:            "the mesh DOES NOT exist and force delete set to true",
			meshName:        diffMesh,
			meshNamespace:   diffNamespace,
			force:           true,
			deleteNamespace: false,
			userPromptsYes:  true,
			emptyMeshList:   false,
			meshExists:      false,
		},
		{
			name:            "the mesh exists",
			meshName:        testMeshName,
			meshNamespace:   testNamespace,
			force:           false,
			deleteNamespace: false,
			userPromptsYes:  true,
			emptyMeshList:   false,
			meshExists:      true,
		},
		{
			name:            "the mesh exists with a namespace in a mesh",
			meshName:        testMeshName,
			meshNamespace:   testNamespace,
			namespaceOfMesh: "testNamespaceMesh",
			force:           false,
			deleteNamespace: false,
			userPromptsYes:  true,
			meshExists:      true,
			namespaceInMesh: true,
		},
		{
			name:            "the mesh exists and force set to true",
			meshName:        testMeshName,
			meshNamespace:   testNamespace,
			force:           true,
			deleteNamespace: false,
			userPromptsYes:  true,
			emptyMeshList:   false,
			meshExists:      true,
		},
		{
			name:            "the mesh exists, force set to true and delete namespace set to true",
			meshName:        testMeshName,
			meshNamespace:   testNamespace,
			force:           true,
			deleteNamespace: true,
			userPromptsYes:  true,
			emptyMeshList:   false,
			meshExists:      true,
		},
		{
			name:            "the mesh exists, force set to false, delete namespace set to true and user refuses mesh delete",
			meshName:        testMeshName,
			meshNamespace:   testNamespace,
			force:           false,
			deleteNamespace: true,
			meshExists:      true,
			emptyMeshList:   false,
			userPromptsYes:  true,
		},
		{
			name:            "the mesh exists, force set to false, delete namespace set to true and user approves mesh delete",
			meshName:        testMeshName,
			meshNamespace:   testNamespace,
			force:           false,
			deleteNamespace: true,
			emptyMeshList:   false,
			meshExists:      true,
			userPromptsYes:  true,
		},
	}
	for _, test := range tests {
		t.Run(test.name, func(t *testing.T) {
			assert := tassert.New(t)
			out := new(bytes.Buffer)
			in := new(bytes.Buffer)

			if test.userPromptsYes {
				in.Write([]byte("y\n"))
			} else {
				in.Write([]byte("n\n"))
			}

			var existingKubeClientsetObjects []runtime.Object
			existingNamespaces := []runtime.Object{
				// OSM control plane namespace
				&corev1.Namespace{
					ObjectMeta: metav1.ObjectMeta{
						Name: test.meshNamespace,
					},
				},
			}
			nsInMesh := []runtime.Object{createNamespaceSpec(test.namespaceOfMesh, test.meshName, true, false, true)}
			existingCustomResourceDefinitions := []runtime.Object{
				// OSM CRD
				&apiv1.CustomResourceDefinition{
					TypeMeta: metav1.TypeMeta{
						Kind:       "CustomResourceDefinition",
						APIVersion: "apiextensions.k8s.io/v1",
					},
					ObjectMeta: metav1.ObjectMeta{
						Name: "egresses.policy.openservicemesh.io",
						Labels: map[string]string{
							constants.OSMAppNameLabelKey: constants.OSMAppNameLabelValue,
							constants.ReconcileLabel:     strconv.FormatBool(true),
						},
					},
					Spec: apiv1.CustomResourceDefinitionSpec{},
				},
			}
			existingMutatingWebhookConfigurations := []runtime.Object{
				// OSM MutatingWebhookConfiguration
				&admissionregistrationv1.MutatingWebhookConfiguration{
					ObjectMeta: metav1.ObjectMeta{
						Name: injector.MutatingWebhookName,
						Labels: map[string]string{
							constants.OSMAppNameLabelKey:     constants.OSMAppNameLabelValue,
							constants.OSMAppInstanceLabelKey: test.meshName,
							constants.AppLabel:               constants.OSMInjectorName,
						},
					},
					Webhooks: []admissionregistrationv1.MutatingWebhook{},
				},
			}
			existingValidatingWebhookConfigurations := []runtime.Object{
				// OSM ValidatingWebhookConfiguration
				&admissionregistrationv1.ValidatingWebhookConfiguration{
					ObjectMeta: metav1.ObjectMeta{
						Name: validator.ValidatingWebhookName,
						Labels: map[string]string{
							constants.OSMAppNameLabelKey:     constants.OSMAppNameLabelValue,
							constants.OSMAppInstanceLabelKey: test.meshName,
							constants.AppLabel:               constants.OSMControllerName,
						},
					},
					Webhooks: []admissionregistrationv1.ValidatingWebhook{},
				},
			}
			existingSecrets := []runtime.Object{
				// OSM Secret
				&corev1.Secret{
					ObjectMeta: metav1.ObjectMeta{
						Name:      constants.DefaultCABundleSecretName,
						Namespace: test.meshNamespace,
					},
				},
			}
			existingKubeClientsetObjects = append(existingKubeClientsetObjects, existingNamespaces...)
			existingKubeClientsetObjects = append(existingKubeClientsetObjects, nsInMesh...)
			existingKubeClientsetObjects = append(existingKubeClientsetObjects, existingMutatingWebhookConfigurations...)
			existingKubeClientsetObjects = append(existingKubeClientsetObjects, existingValidatingWebhookConfigurations...)
			existingKubeClientsetObjects = append(existingKubeClientsetObjects, existingSecrets...)

			store := storage.Init(driver.NewMemory())
			if mem, ok := store.Driver.(*driver.Memory); ok {
				mem.SetNamespace(test.meshNamespace)
			}

			if !test.emptyMeshList {
				rel := release.Mock(&release.MockReleaseOptions{Name: testMeshName})
				err := store.Create(rel)
				assert.Nil(err)
			}

			testConfig := &helm.Configuration{
				Releases: store,
				KubeClient: &kubefake.PrintingKubeClient{
					Out: ioutil.Discard},
				Capabilities: chartutil.DefaultCapabilities,
				Log:          func(format string, v ...interface{}) {},
			}

			fakeClientSet := fake.NewSimpleClientset(existingKubeClientsetObjects...)

			if !test.emptyMeshList {
				_, err := addDeployment(fakeClientSet, "osm-controller-1", testMeshName, testNamespace, osmTestVersion, true)
				assert.Nil(err)
			}

			uninstall := uninstallMeshCmd{
				in:                  in,
				out:                 out,
				force:               test.force,
				client:              helm.NewUninstall(testConfig),
				meshName:            test.meshName,
				meshNamespace:       test.meshNamespace,
				caBundleSecretName:  constants.DefaultCABundleSecretName,
				clientSet:           fakeClientSet,
				extensionsClientset: extensionsClientSetFake.NewSimpleClientset(existingCustomResourceDefinitions...),
				deleteNamespace:     test.deleteNamespace,
				actionConfig:        new(action.Configuration),
			}

			err := uninstall.run()
			assert.Nil(err)

<<<<<<< HEAD
			if !test.force {
				if test.meshExists {
					assert.Contains(out.String(), fmt.Sprintf("\nUninstall OSM [mesh name: %s] in namespace [%s] and/or OSM resources ? [y/n]: ", test.meshName, test.meshNamespace))
				} else {
					assert.Contains(out.String(), "\nList of meshes present in the cluster:\nNo osm mesh control planes found\n")
					assert.Contains(out.String(), fmt.Sprintf("\nUninstall OSM [mesh name: %s] in namespace [%s] and/or OSM resources ? [y/n]: ", test.meshName, test.meshNamespace))
				}
			}

			if test.namespaceInMesh {
				assert.Contains(out.String(), fmt.Sprintf("Namespace [%s] successfully removed from mesh [%s]", test.namespaceOfMesh, test.meshName))
				assert.Contains(out.String(), fmt.Sprintf("OSM [mesh name: %s] in namespace [%s] uninstalled\n", test.meshName, test.meshNamespace))
				assert.Nil(err)
			}

			if test.meshExists {
				assert.Contains(out.String(), fmt.Sprintf("OSM [mesh name: %s] in namespace [%s] uninstalled\n", test.meshName, test.meshNamespace))
				assert.Nil(err)
=======
			if test.emptyMeshList {
				assert.Contains(out.String(), "No OSM control planes found\n")
>>>>>>> 7ddd4d18
			} else {
				if !test.force {
					if test.meshExists {
						assert.Contains(out.String(), fmt.Sprintf("\nUninstall OSM [mesh name: %s] in namespace [%s] and/or OSM resources? [y/n]: ", test.meshName, test.meshNamespace))
					} else {
						assert.Contains(out.String(), "List of meshes present in the cluster:\n")
						assert.Contains(out.String(), fmt.Sprintf("Did not find mesh [%s] in namespace [%s]\n", test.meshName, test.meshNamespace))
					}
				}

<<<<<<< HEAD
			if test.userPromptsYes {
				if test.deleteNamespace {
					assert.Contains(out.String(), fmt.Sprintf("OSM namespace [%s] deleted successfully\n", test.meshNamespace))
					namespaces, err := uninstall.clientSet.CoreV1().Namespaces().List(context.Background(), metav1.ListOptions{})
					assert.Nil(err)
					assert.Equal(0, len(namespaces.Items)-len(nsInMesh))
				} else {
					namespaces, err := uninstall.clientSet.CoreV1().Namespaces().List(context.Background(), metav1.ListOptions{})
					assert.Nil(err)
					assert.Equal(len(existingNamespaces), len(namespaces.Items)-len(nsInMesh))
=======
				if test.userPromptsYes {
					if test.meshExists {
						assert.Contains(out.String(), fmt.Sprintf("OSM [mesh name: %s] in namespace [%s] uninstalled\n", test.meshName, test.meshNamespace))
					}
					if test.deleteNamespace {
						assert.Contains(out.String(), fmt.Sprintf("OSM namespace [%s] deleted successfully\n", test.meshNamespace))
						namespaces, err := uninstall.clientSet.CoreV1().Namespaces().List(context.Background(), metav1.ListOptions{})
						assert.Nil(err)
						assert.Equal(0, len(namespaces.Items))
					} else {
						namespaces, err := uninstall.clientSet.CoreV1().Namespaces().List(context.Background(), metav1.ListOptions{})
						assert.Nil(err)
						assert.Equal(len(existingNamespaces), len(namespaces.Items))
					}
>>>>>>> 7ddd4d18
				}
			}

			// ensure that the OSM CRDs remain in the cluster
			crdsList, err := uninstall.extensionsClientset.ApiextensionsV1().CustomResourceDefinitions().List(context.Background(), metav1.ListOptions{})
			assert.Nil(err)
			assert.Equal(1, len(crdsList.Items))
			assert.Equal("egresses.policy.openservicemesh.io", crdsList.Items[0].Name)

			// ensure that the OSM MutatingWebhookConfigurations remain in the cluster
			mutatingWebhookConfigurations, err := uninstall.clientSet.AdmissionregistrationV1().MutatingWebhookConfigurations().List(context.Background(), metav1.ListOptions{})
			assert.Nil(err)
			assert.Equal(1, len(mutatingWebhookConfigurations.Items))
			assert.Equal(injector.MutatingWebhookName, mutatingWebhookConfigurations.Items[0].Name)

			// ensure that OSM ValidatingWebhookConfigurations remain in the cluster
			validatingWebhookConfigurations, err := uninstall.clientSet.AdmissionregistrationV1().ValidatingWebhookConfigurations().List(context.Background(), metav1.ListOptions{})
			assert.Nil(err)
			assert.Equal(1, len(validatingWebhookConfigurations.Items))
			assert.Equal(validator.ValidatingWebhookName, validatingWebhookConfigurations.Items[0].Name)

			// ensure that OSM Secrets remain in the cluster
			secrets, err := uninstall.clientSet.CoreV1().Secrets(uninstall.meshNamespace).List(context.Background(), metav1.ListOptions{})
			assert.Nil(err)
			assert.Equal(len(secrets.Items), 1)
			assert.Equal(constants.DefaultCABundleSecretName, secrets.Items[0].Name)
		})
	}
}

func TestUninstallClusterWideResources(t *testing.T) {
	tests := []struct {
		name                                    string
		existingNamespaces                      []runtime.Object
		existingCustomResourceDefinitions       []runtime.Object
		existingMutatingWebhookConfigurations   []runtime.Object
		existingValidatingWebhookConfigurations []runtime.Object
		existingSecrets                         []runtime.Object
	}{
		{
			name: "osm/smi resources EXIST before run, should NOT ERROR, osm/smi resources should BE DELETED, non-osm/non-smi resources should NOT BE DELETED",
			existingNamespaces: []runtime.Object{
				// OSM control plane namespace
				&corev1.Namespace{
					ObjectMeta: metav1.ObjectMeta{
						Name: testNamespace,
					},
				},
				// non-OSM control plane namespace
				&corev1.Namespace{
					ObjectMeta: metav1.ObjectMeta{
						Name: someOtherNamespace,
					},
				},
			},
			existingCustomResourceDefinitions: []runtime.Object{
				// OSM CRD
				&apiv1.CustomResourceDefinition{
					TypeMeta: metav1.TypeMeta{
						Kind:       "CustomResourceDefinition",
						APIVersion: "apiextensions.k8s.io/v1",
					},
					ObjectMeta: metav1.ObjectMeta{
						Name: "egresses.policy.openservicemesh.io",
						Labels: map[string]string{
							constants.OSMAppNameLabelKey: constants.OSMAppNameLabelValue,
							constants.ReconcileLabel:     strconv.FormatBool(true),
						},
					},
					Spec: apiv1.CustomResourceDefinitionSpec{},
				},
				// OSM CRD
				&apiv1.CustomResourceDefinition{
					TypeMeta: metav1.TypeMeta{
						Kind:       "CustomResourceDefinition",
						APIVersion: "apiextensions.k8s.io/v1",
					},
					ObjectMeta: metav1.ObjectMeta{
						Name: "ingressbackends.policy.openservicemesh.io",
						Labels: map[string]string{
							constants.OSMAppNameLabelKey: constants.OSMAppNameLabelValue,
							constants.ReconcileLabel:     strconv.FormatBool(true),
						},
					},
					Spec: apiv1.CustomResourceDefinitionSpec{},
				},
				// SMI CRD
				&apiv1.CustomResourceDefinition{
					TypeMeta: metav1.TypeMeta{
						Kind:       "CustomResourceDefinition",
						APIVersion: "apiextensions.k8s.io/v1",
					},
					ObjectMeta: metav1.ObjectMeta{
						Name: "httproutegroups.specs.smi-spec.io",
						Labels: map[string]string{
							constants.OSMAppNameLabelKey: constants.OSMAppNameLabelValue,
							constants.ReconcileLabel:     strconv.FormatBool(true),
						},
					},
					Spec: apiv1.CustomResourceDefinitionSpec{},
				},
				// SMI CRD
				&apiv1.CustomResourceDefinition{
					TypeMeta: metav1.TypeMeta{
						Kind:       "CustomResourceDefinition",
						APIVersion: "apiextensions.k8s.io/v1",
					},
					ObjectMeta: metav1.ObjectMeta{
						Name: "tcproutes.specs.smi-spec.io",
						Labels: map[string]string{
							constants.OSMAppNameLabelKey: constants.OSMAppNameLabelValue,
							constants.ReconcileLabel:     strconv.FormatBool(true),
						},
					},
					Spec: apiv1.CustomResourceDefinitionSpec{},
				},
				// SMI CRD
				&apiv1.CustomResourceDefinition{
					TypeMeta: metav1.TypeMeta{
						Kind:       "CustomResourceDefinition",
						APIVersion: "apiextensions.k8s.io/v1",
					},
					ObjectMeta: metav1.ObjectMeta{
						Name: "trafficsplits.split.smi-spec.io",
						Labels: map[string]string{
							constants.OSMAppNameLabelKey: constants.OSMAppNameLabelValue,
							constants.ReconcileLabel:     strconv.FormatBool(true),
						},
					},
					Spec: apiv1.CustomResourceDefinitionSpec{},
				},
				// non-OSM/non-SMI CRD
				&apiv1.CustomResourceDefinition{
					TypeMeta: metav1.TypeMeta{
						Kind:       "CustomResourceDefinition",
						APIVersion: "apiextensions.k8s.io/v1",
					},
					ObjectMeta: metav1.ObjectMeta{
						Name: someOtherCustomResourceDefinition,
					},
					Spec: apiv1.CustomResourceDefinitionSpec{},
				},
			},
			existingMutatingWebhookConfigurations: []runtime.Object{
				// OSM MutatingWebhookConfiguration
				&admissionregistrationv1.MutatingWebhookConfiguration{
					ObjectMeta: metav1.ObjectMeta{
						Name: injector.MutatingWebhookName,
						Labels: map[string]string{
							constants.OSMAppNameLabelKey:     constants.OSMAppNameLabelValue,
							constants.OSMAppInstanceLabelKey: testMeshName,
							constants.AppLabel:               constants.OSMInjectorName,
						},
					},
					Webhooks: []admissionregistrationv1.MutatingWebhook{},
				},
				// non-OSM MutatingWebhookConfiguration
				&admissionregistrationv1.MutatingWebhookConfiguration{
					ObjectMeta: metav1.ObjectMeta{
						Name: someOtherWebhookName,
					},
					Webhooks: []admissionregistrationv1.MutatingWebhook{},
				},
			},
			existingValidatingWebhookConfigurations: []runtime.Object{
				// OSM ValidatingWebhookConfiguration
				&admissionregistrationv1.ValidatingWebhookConfiguration{
					ObjectMeta: metav1.ObjectMeta{
						Name: validator.ValidatingWebhookName,
						Labels: map[string]string{
							constants.OSMAppNameLabelKey:     constants.OSMAppNameLabelValue,
							constants.OSMAppInstanceLabelKey: testMeshName,
							constants.AppLabel:               constants.OSMControllerName,
						},
					},
					Webhooks: []admissionregistrationv1.ValidatingWebhook{},
				},
				// non-OSM ValidatingWebhookConfiguration
				&admissionregistrationv1.ValidatingWebhookConfiguration{
					ObjectMeta: metav1.ObjectMeta{
						Name: someOtherWebhookName,
					},
					Webhooks: []admissionregistrationv1.ValidatingWebhook{},
				},
			},
			existingSecrets: []runtime.Object{
				// OSM Secret
				&corev1.Secret{
					ObjectMeta: metav1.ObjectMeta{
						Name:      constants.DefaultCABundleSecretName,
						Namespace: testNamespace,
					},
				},
				// non-OSM Secret
				&corev1.Secret{
					ObjectMeta: metav1.ObjectMeta{
						Name:      someOtherSecretName,
						Namespace: testNamespace,
					},
				},
			},
		},
		{
			name: "osm/smi resources DO NOT EXIST before run, should NOT ERROR, non-osm/non-smi resources should NOT BE DELETED",
			existingNamespaces: []runtime.Object{
				// non-OSM control plane namespace
				&corev1.Namespace{
					ObjectMeta: metav1.ObjectMeta{
						Name: someOtherNamespace,
					},
				},
			},
			existingCustomResourceDefinitions: []runtime.Object{
				// non-OSM CRD
				&apiv1.CustomResourceDefinition{
					TypeMeta: metav1.TypeMeta{
						Kind:       "CustomResourceDefinition",
						APIVersion: "apiextensions.k8s.io/v1",
					},
					ObjectMeta: metav1.ObjectMeta{
						Name: someOtherCustomResourceDefinition,
					},
					Spec: apiv1.CustomResourceDefinitionSpec{},
				},
			},
			existingMutatingWebhookConfigurations: []runtime.Object{
				// non-OSM MutatingWebhookConfiguration
				&admissionregistrationv1.MutatingWebhookConfiguration{
					ObjectMeta: metav1.ObjectMeta{
						Name: someOtherWebhookName,
					},
					Webhooks: []admissionregistrationv1.MutatingWebhook{},
				},
			},
			existingValidatingWebhookConfigurations: []runtime.Object{
				// non-OSM ValidatingWebhookConfiguration
				&admissionregistrationv1.ValidatingWebhookConfiguration{
					ObjectMeta: metav1.ObjectMeta{
						Name: someOtherWebhookName,
					},
					Webhooks: []admissionregistrationv1.ValidatingWebhook{},
				},
			},
			existingSecrets: []runtime.Object{
				// non-OSM Secret
				&corev1.Secret{
					ObjectMeta: metav1.ObjectMeta{
						Name:      someOtherSecretName,
						Namespace: testNamespace,
					},
				},
			},
		},
	}

	for _, test := range tests {
		t.Run(test.name, func(t *testing.T) {
			assert := tassert.New(t)
			out := new(bytes.Buffer)
			in := new(bytes.Buffer)

			var existingKubeClientsetObjects []runtime.Object
			existingKubeClientsetObjects = append(existingKubeClientsetObjects, test.existingNamespaces...)
			existingKubeClientsetObjects = append(existingKubeClientsetObjects, test.existingMutatingWebhookConfigurations...)
			existingKubeClientsetObjects = append(existingKubeClientsetObjects, test.existingValidatingWebhookConfigurations...)
			existingKubeClientsetObjects = append(existingKubeClientsetObjects, test.existingSecrets...)

			store := storage.Init(driver.NewMemory())
			if mem, ok := store.Driver.(*driver.Memory); ok {
				mem.SetNamespace(testNamespace)
			}

			rel := release.Mock(&release.MockReleaseOptions{Name: testMeshName})
			err := store.Create(rel)
			assert.Nil(err)

			testConfig := &helm.Configuration{
				Releases: store,
				KubeClient: &kubefake.PrintingKubeClient{
					Out: ioutil.Discard},
				Capabilities: chartutil.DefaultCapabilities,
				Log:          func(format string, v ...interface{}) {},
			}

			fakeClientSet := fake.NewSimpleClientset(existingKubeClientsetObjects...)
			_, err = addDeployment(fakeClientSet, "osm-controller-1", testMeshName, testNamespace, osmTestVersion, true)
			assert.Nil(err)

			uninstall := uninstallMeshCmd{
				in:                 in,
				out:                out,
				force:              true,
				client:             helm.NewUninstall(testConfig),
				meshName:           testMeshName,
				meshNamespace:      testNamespace,
				caBundleSecretName: constants.DefaultCABundleSecretName,
				clientSet:          fakeClientSet,
				// CustomResourceDefinitions belong to the extensionsClientset
				extensionsClientset:        extensionsClientSetFake.NewSimpleClientset(test.existingCustomResourceDefinitions...),
				deleteClusterWideResources: true,
				actionConfig:               new(action.Configuration),
			}

			err = uninstall.run()
			assert.Nil(err)

			// ensure that only the non-OSM CRDs remain in the cluster
			crdsList, err := uninstall.extensionsClientset.ApiextensionsV1().CustomResourceDefinitions().List(context.Background(), metav1.ListOptions{})
			assert.Nil(err)
			assert.Equal(1, len(crdsList.Items))
			assert.Equal(someOtherCustomResourceDefinition, crdsList.Items[0].Name)

			// ensure that only the non-OSM MutatingWebhookConfigurations remain in the cluster
			mutatingWebhookConfigurations, err := uninstall.clientSet.AdmissionregistrationV1().MutatingWebhookConfigurations().List(context.Background(), metav1.ListOptions{})
			assert.Nil(err)
			assert.Equal(1, len(mutatingWebhookConfigurations.Items))
			assert.Equal(someOtherWebhookName, mutatingWebhookConfigurations.Items[0].Name)

			// ensure that only the non-OSM ValidatingWebhookConfigurations remain in the cluster
			validatingWebhookConfigurations, err := uninstall.clientSet.AdmissionregistrationV1().ValidatingWebhookConfigurations().List(context.Background(), metav1.ListOptions{})
			assert.Nil(err)
			assert.Equal(1, len(validatingWebhookConfigurations.Items))
			assert.Equal(someOtherWebhookName, validatingWebhookConfigurations.Items[0].Name)

			// ensure that only the non-OSM Secrets remain in the cluster
			secrets, err := uninstall.clientSet.CoreV1().Secrets(uninstall.meshNamespace).List(context.Background(), metav1.ListOptions{})
			assert.Nil(err)
			assert.Equal(1, len(secrets.Items))
			assert.Equal(someOtherSecretName, secrets.Items[0].Name)

			// ensure that existing namespaces are not deleted as deleting namespaces could be disastrous (for example, if OSM was installed in namespace kube-system)
			namespaces, err := uninstall.clientSet.CoreV1().Namespaces().List(context.Background(), metav1.ListOptions{})
			assert.Nil(err)
			assert.Equal(len(test.existingNamespaces), len(namespaces.Items))
		})
	}
}<|MERGE_RESOLUTION|>--- conflicted
+++ resolved
@@ -269,29 +269,8 @@
 			err := uninstall.run()
 			assert.Nil(err)
 
-<<<<<<< HEAD
-			if !test.force {
-				if test.meshExists {
-					assert.Contains(out.String(), fmt.Sprintf("\nUninstall OSM [mesh name: %s] in namespace [%s] and/or OSM resources ? [y/n]: ", test.meshName, test.meshNamespace))
-				} else {
-					assert.Contains(out.String(), "\nList of meshes present in the cluster:\nNo osm mesh control planes found\n")
-					assert.Contains(out.String(), fmt.Sprintf("\nUninstall OSM [mesh name: %s] in namespace [%s] and/or OSM resources ? [y/n]: ", test.meshName, test.meshNamespace))
-				}
-			}
-
-			if test.namespaceInMesh {
-				assert.Contains(out.String(), fmt.Sprintf("Namespace [%s] successfully removed from mesh [%s]", test.namespaceOfMesh, test.meshName))
-				assert.Contains(out.String(), fmt.Sprintf("OSM [mesh name: %s] in namespace [%s] uninstalled\n", test.meshName, test.meshNamespace))
-				assert.Nil(err)
-			}
-
-			if test.meshExists {
-				assert.Contains(out.String(), fmt.Sprintf("OSM [mesh name: %s] in namespace [%s] uninstalled\n", test.meshName, test.meshNamespace))
-				assert.Nil(err)
-=======
 			if test.emptyMeshList {
 				assert.Contains(out.String(), "No OSM control planes found\n")
->>>>>>> 7ddd4d18
 			} else {
 				if !test.force {
 					if test.meshExists {
@@ -300,20 +279,14 @@
 						assert.Contains(out.String(), "List of meshes present in the cluster:\n")
 						assert.Contains(out.String(), fmt.Sprintf("Did not find mesh [%s] in namespace [%s]\n", test.meshName, test.meshNamespace))
 					}
+        }
+
+        if test.namespaceInMesh {
+          assert.Contains(out.String(), fmt.Sprintf("Namespace [%s] successfully removed from mesh [%s]", test.namespaceOfMesh, test.meshName))
+          assert.Contains(out.String(), fmt.Sprintf("OSM [mesh name: %s] in namespace [%s] uninstalled\n", test.meshName, test.meshNamespace))
+          assert.Nil(err)
 				}
 
-<<<<<<< HEAD
-			if test.userPromptsYes {
-				if test.deleteNamespace {
-					assert.Contains(out.String(), fmt.Sprintf("OSM namespace [%s] deleted successfully\n", test.meshNamespace))
-					namespaces, err := uninstall.clientSet.CoreV1().Namespaces().List(context.Background(), metav1.ListOptions{})
-					assert.Nil(err)
-					assert.Equal(0, len(namespaces.Items)-len(nsInMesh))
-				} else {
-					namespaces, err := uninstall.clientSet.CoreV1().Namespaces().List(context.Background(), metav1.ListOptions{})
-					assert.Nil(err)
-					assert.Equal(len(existingNamespaces), len(namespaces.Items)-len(nsInMesh))
-=======
 				if test.userPromptsYes {
 					if test.meshExists {
 						assert.Contains(out.String(), fmt.Sprintf("OSM [mesh name: %s] in namespace [%s] uninstalled\n", test.meshName, test.meshNamespace))
@@ -322,13 +295,12 @@
 						assert.Contains(out.String(), fmt.Sprintf("OSM namespace [%s] deleted successfully\n", test.meshNamespace))
 						namespaces, err := uninstall.clientSet.CoreV1().Namespaces().List(context.Background(), metav1.ListOptions{})
 						assert.Nil(err)
-						assert.Equal(0, len(namespaces.Items))
+						assert.Equal(0, len(namespaces.Items)-len(nsInMesh))
 					} else {
 						namespaces, err := uninstall.clientSet.CoreV1().Namespaces().List(context.Background(), metav1.ListOptions{})
 						assert.Nil(err)
-						assert.Equal(len(existingNamespaces), len(namespaces.Items))
+						assert.Equal(len(existingNamespaces), len(namespaces.Items)-len(nsInMesh))
 					}
->>>>>>> 7ddd4d18
 				}
 			}
 
