package main

import (
	"context"
	"flag"
	"os"

	xds "github.com/envoyproxy/go-control-plane/envoy/service/discovery/v2"
	"github.com/spf13/pflag"
	corev1 "k8s.io/api/core/v1"
	metav1 "k8s.io/apimachinery/pkg/apis/meta/v1"
	"k8s.io/client-go/kubernetes"
	clientset "k8s.io/client-go/kubernetes"
	"k8s.io/client-go/rest"
	"k8s.io/client-go/tools/clientcmd"

	"github.com/open-service-mesh/osm/pkg/catalog"
	"github.com/open-service-mesh/osm/pkg/certificate"
	"github.com/open-service-mesh/osm/pkg/constants"
	"github.com/open-service-mesh/osm/pkg/endpoint"
	"github.com/open-service-mesh/osm/pkg/envoy/ads"
	"github.com/open-service-mesh/osm/pkg/featureflags"
	"github.com/open-service-mesh/osm/pkg/httpserver"
	"github.com/open-service-mesh/osm/pkg/ingress"
	"github.com/open-service-mesh/osm/pkg/injector"
	"github.com/open-service-mesh/osm/pkg/logger"
	"github.com/open-service-mesh/osm/pkg/metricsstore"
	"github.com/open-service-mesh/osm/pkg/namespace"
	"github.com/open-service-mesh/osm/pkg/providers/azure"
	azureResource "github.com/open-service-mesh/osm/pkg/providers/azure/kubernetes"
	"github.com/open-service-mesh/osm/pkg/providers/kube"
	"github.com/open-service-mesh/osm/pkg/signals"
	"github.com/open-service-mesh/osm/pkg/smi"
	"github.com/open-service-mesh/osm/pkg/utils"
)

const (
	// TODO(draychev): pass this via CLI param (https://github.com/open-service-mesh/osm/issues/542)
	serverType = "ADS"

	defaultCertValidityMinutes = 525600 // 1 year
<<<<<<< HEAD
=======

	caBundleSecretNameCLIParam = "caBundleSecretName"
>>>>>>> 50635cf4
)

var (
	verbosity      string
	osmID          string // An ID that uniquely identifies an OSM instance
	azureAuthFile  string
	kubeConfigFile string
	osmNamespace   string
	webhookName    string
	injectorConfig injector.Config

	// feature flag options
	optionalFeatures featureflags.OptionalFeatures
)

var (
	flags               = pflag.NewFlagSet(`ads`, pflag.ExitOnError)
	caBundleSecretName  = flags.String(caBundleSecretNameCLIParam, "", "Name of the Kubernetes Secret for the OSM CA bundle")
	azureSubscriptionID = flags.String("azureSubscriptionID", "", "Azure Subscription ID")
	port                = flags.Int("port", constants.AggregatedDiscoveryServicePort, "Aggregated Discovery Service port number.")
	log                 = logger.New("ads/main")
	validity            = flags.Int("validity", defaultCertValidityMinutes, "validity duration of a certificate in MINUTES")

	// What is the Certification Authority to be used
	certManagerKind = flags.String("certmanager", "tresor", "Certificate manager")

	// TODO(draychev): convert all these flags to spf13/cobra: https://github.com/open-service-mesh/osm/issues/576
	// When certmanager == "vault"
	vaultProtocol = flags.String("vaultProtocol", "http", "Host name of the Hashi Vault")
	vaultHost     = flags.String("vaultHost", "vault.default.svc.cluster.local", "Host name of the Hashi Vault")
	vaultPort     = flags.Int("vaultPort", 8200, "Port of the Hashi Vault")
	vaultToken    = flags.String("vaultToken", "", "Secret token for the the Hashi Vault")
)

func init() {
	flags.StringVar(&verbosity, "verbosity", "info", "Set log verbosity level")
	flags.StringVar(&osmID, "osmID", "", "OSM instance ID")
	flags.StringVar(&azureAuthFile, "azureAuthFile", "", "Path to Azure Auth File")
	flags.StringVar(&kubeConfigFile, "kubeconfig", "", "Path to Kubernetes config file.")
	flags.StringVar(&osmNamespace, "osmNamespace", "", "Namespace to which OSM belongs to.")
	flags.StringVar(&webhookName, "webhookName", "", "Name of the MutatingWebhookConfiguration to be created by ADS")

	// sidecar injector options
	flags.BoolVar(&injectorConfig.DefaultInjection, "default-injection", true, "Enable sidecar injection by default")
	flags.IntVar(&injectorConfig.ListenPort, "webhook-port", constants.InjectorWebhookPort, "Webhook port for sidecar-injector")
	flags.StringVar(&injectorConfig.InitContainerImage, "init-container-image", "", "InitContainer image")
	flags.StringVar(&injectorConfig.SidecarImage, "sidecar-image", "", "Sidecar proxy Container image")

	// feature flags
	flags.BoolVar(&optionalFeatures.Ingress, "enable-ingress", false, "Enable ingress in OSM")
}

func main() {
	log.Trace().Msg("Starting ADS")
	parseFlags()
	logger.SetLogLevel(verbosity)
	featureflags.Initialize(optionalFeatures)

	ctx, cancel := context.WithCancel(context.Background())
	defer cancel()

	// This ensures CLI parameters (and dependent values) are correct.
	// Side effects: This will log.Fatal on error resulting in os.Exit(255)
	validateCLIParams()

	var kubeConfig *rest.Config
	var err error
	if kubeConfigFile != "" {
		kubeConfig, err = clientcmd.BuildConfigFromFlags("", kubeConfigFile)
		if err != nil {
			log.Fatal().Err(err).Msgf("[%s] Error fetching Kubernetes config. Ensure correctness of CLI argument 'kubeconfig=%s'", serverType, kubeConfigFile)
		}
	} else {
		// creates the in-cluster config
		kubeConfig, err = rest.InClusterConfig()
		if err != nil {
			log.Fatal().Err(err).Msg("Error generating Kubernetes config")
		}
	}

	stop := signals.RegisterExitHandlers()

	namespaceController := namespace.NewNamespaceController(kubeConfig, osmID, stop)
	meshSpec := smi.NewMeshSpecClient(kubeConfig, osmNamespace, namespaceController, stop)

	certManager := certManagers[certificateManagerKind(*certManagerKind)]()

	if *caBundleSecretName == "" {
		log.Info().Msgf("CA bundle will not be exported to a k8s secret (no --%s provided)", caBundleSecretNameCLIParam)
	} else {
		kubeClient := kubernetes.NewForConfigOrDie(kubeConfig)
		if err := createCABundleKubernetesSecret(kubeClient, certManager, osmNamespace, *caBundleSecretName); err != nil {
			log.Error().Err(err).Msgf("Error exporting CA bundle into Kubernetes secret with name %s", *caBundleSecretName)
		}
	}

	endpointsProviders := []endpoint.Provider{
		kube.NewProvider(kubeConfig, namespaceController, stop, constants.KubeProviderName),
	}

	if azureAuthFile != "" {
		azureResourceClient := azureResource.NewClient(kubeConfig, namespaceController, stop)
		endpointsProviders = append(endpointsProviders, azure.NewProvider(
			*azureSubscriptionID, azureAuthFile, stop, meshSpec, azureResourceClient, constants.AzureProviderName))
	}

	ingressClient, err := ingress.NewIngressClient(kubeConfig, namespaceController, stop)
	if err != nil {
		log.Fatal().Err(err).Msg("Failed to initialize ingress client")
	}
	meshCatalog := catalog.NewMeshCatalog(meshSpec, certManager, ingressClient, stop, endpointsProviders...)

	// Create the sidecar-injector webhook
	if err := injector.NewWebhook(injectorConfig, kubeConfig, certManager, meshCatalog, namespaceController, osmID, osmNamespace, webhookName, stop); err != nil {
		log.Fatal().Err(err).Msg("Error creating mutating webhook")
	}

	// TODO(draychev): there should be no need to pass meshSpec to the ADS - it is already in meshCatalog
	adsServer := ads.NewADSServer(ctx, meshCatalog, meshSpec)

	// TODO(draychev): we need to pass this hard-coded string is a CLI argument (https://github.com/open-service-mesh/osm/issues/542)
	adsCert, err := certManager.IssueCertificate("ads")
	if err != nil {
		log.Fatal().Err(err)
	}

	grpcServer, lis := utils.NewGrpc(serverType, *port, adsCert.GetCertificateChain(), adsCert.GetPrivateKey(), adsCert.GetIssuingCA())
	xds.RegisterAggregatedDiscoveryServiceServer(grpcServer, adsServer)

	go utils.GrpcServe(ctx, grpcServer, lis, cancel, serverType)

	// initialize the http server and start it
	// TODO(draychev): figure out the NS and POD
	metricsStore := metricsstore.NewMetricStore("TBD_NameSpace", "TBD_PodName")
	// TODO(draychev): the port number should be configurable
	httpServer := httpserver.NewHTTPServer(adsServer, metricsStore, constants.MetricsServerPort, meshCatalog.GetDebugInfo)
	httpServer.Start()

	// Wait for exit handler signal
	<-stop

	log.Info().Msgf("[%s] Goodbye!", serverType)
}

func parseFlags() {
	// TODO(draychev): consolidate parseFlags - shared between ads.go and eds.go
	if err := flags.Parse(os.Args); err != nil {
		log.Fatal().Err(err).Msg("Error parsing cmd line arguments")
	}
	_ = flag.CommandLine.Parse([]string{})
}

func createCABundleKubernetesSecret(kubeClient clientset.Interface, certManager certificate.Manager, namespace, caBundleSecretName string) error {
	if caBundleSecretName == "" {
		log.Info().Msg("No name provided for CA bundle k8s secret. Skip creation of secret")
		return nil
	}

	// the CN does not matter much - cert won't be used -- 'localhost' is used for throwaway certs.
	cn := certificate.CommonName("localhost")
	cert, err := certManager.IssueCertificate(cn)
	if err != nil {
		log.Error().Err(err).Msgf("Error issuing %s certificate", cn)
		return nil
	}

	secret := &corev1.Secret{
		ObjectMeta: metav1.ObjectMeta{
			Name:      caBundleSecretName,
			Namespace: namespace,
		},
		Data: map[string][]byte{
			constants.KubernetesOpaqueSecretCAKey: cert.GetIssuingCA(),
		},
	}

	_, err = kubeClient.CoreV1().Secrets(namespace).Create(context.Background(), secret, metav1.CreateOptions{})
	if err != nil {
		log.Error().Err(err).Msgf("Error creating CA bundle Kubernetes secret %s in namespace %s", caBundleSecretName, namespace)
		return err
	}

	log.Info().Msgf("Created CA bundle Kubernetes secret %s in namespace %s", caBundleSecretName, namespace)
	return nil
}<|MERGE_RESOLUTION|>--- conflicted
+++ resolved
@@ -39,11 +39,8 @@
 	serverType = "ADS"
 
 	defaultCertValidityMinutes = 525600 // 1 year
-<<<<<<< HEAD
-=======
 
 	caBundleSecretNameCLIParam = "caBundleSecretName"
->>>>>>> 50635cf4
 )
 
 var (
