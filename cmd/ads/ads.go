package main

import (
	"context"
	"flag"
	"os"

	xds "github.com/envoyproxy/go-control-plane/envoy/service/discovery/v2"
	"github.com/spf13/pflag"
	corev1 "k8s.io/api/core/v1"
	metav1 "k8s.io/apimachinery/pkg/apis/meta/v1"
	"k8s.io/client-go/kubernetes"
	clientset "k8s.io/client-go/kubernetes"
	"k8s.io/client-go/rest"
	"k8s.io/client-go/tools/clientcmd"

	"github.com/open-service-mesh/osm/pkg/catalog"
	"github.com/open-service-mesh/osm/pkg/certificate"
	"github.com/open-service-mesh/osm/pkg/constants"
	"github.com/open-service-mesh/osm/pkg/endpoint"
	"github.com/open-service-mesh/osm/pkg/envoy/ads"
	"github.com/open-service-mesh/osm/pkg/featureflags"
	"github.com/open-service-mesh/osm/pkg/httpserver"
	"github.com/open-service-mesh/osm/pkg/ingress"
	"github.com/open-service-mesh/osm/pkg/injector"
	"github.com/open-service-mesh/osm/pkg/logger"
	"github.com/open-service-mesh/osm/pkg/metricsstore"
	"github.com/open-service-mesh/osm/pkg/namespace"
	"github.com/open-service-mesh/osm/pkg/providers/azure"
	azureResource "github.com/open-service-mesh/osm/pkg/providers/azure/kubernetes"
	"github.com/open-service-mesh/osm/pkg/providers/kube"
	"github.com/open-service-mesh/osm/pkg/signals"
	"github.com/open-service-mesh/osm/pkg/smi"
	"github.com/open-service-mesh/osm/pkg/utils"
)

const (
	// TODO(draychev): pass this via CLI param (https://github.com/open-service-mesh/osm/issues/542)
	serverType = "ADS"

	defaultCertValidityMinutes = 525600 // 1 year
)

var (
	verbosity      string
	osmID          string // An ID that uniquely identifies an OSM instance
	azureAuthFile  string
	kubeConfigFile string
	osmNamespace   string
	injectorConfig injector.Config

	// feature flag options
	optionalFeatures featureflags.OptionalFeatures
)

var (
	flags               = pflag.NewFlagSet(`ads`, pflag.ExitOnError)
	caBundleSecretName  = flags.String("caBundleSecretName", "", "Name of the Kubernetes Secret for the OSM CA bundle")
	azureSubscriptionID = flags.String("azureSubscriptionID", "", "Azure Subscription ID")
	port                = flags.Int("port", constants.AggregatedDiscoveryServicePort, "Aggregated Discovery Service port number.")
	log                 = logger.New("ads/main")
	validity            = flags.Int("validity", defaultCertValidityMinutes, "validity duration of a certificate in MINUTES")
<<<<<<< HEAD

	// What is the Certification Authority to be used
	certManagerKind = flags.String("certmanager", "tresor", "Certificate manager")

	// TODO(draychev): convert all these flags to spf13/cobra: https://github.com/open-service-mesh/osm/issues/576
	// When certmanager == "vault"
	vaultProtocol = flags.String("vaultProtocol", "http", "Host name of the Hashi Vault")
	vaultHost     = flags.String("vaultHost", "vault.default.svc.cluster.local", "Host name of the Hashi Vault")
	vaultPort     = flags.Int("vaultPort", 8200, "Port of the Hashi Vault")
	vaultToken    = flags.String("vaultToken", "", "Secret token for the the Hashi Vault")
=======
	webhookName         = flags.String("webhookName", "", "Name of the MutatingWebhookConfiguration to be created by ADS")
>>>>>>> 49e0ef87
)

func init() {
	flags.StringVar(&verbosity, "verbosity", "info", "Set log verbosity level")
	flags.StringVar(&osmID, "osmID", "", "OSM instance ID")
	flags.StringVar(&azureAuthFile, "azureAuthFile", "", "Path to Azure Auth File")
	flags.StringVar(&kubeConfigFile, "kubeconfig", "", "Path to Kubernetes config file.")
	flags.StringVar(&osmNamespace, "osmNamespace", "", "Namespace to which OSM belongs to.")

	// sidecar injector options
	flags.BoolVar(&injectorConfig.DefaultInjection, "default-injection", true, "Enable sidecar injection by default")
	flags.IntVar(&injectorConfig.ListenPort, "webhook-port", constants.InjectorWebhookPort, "Webhook port for sidecar-injector")
	flags.StringVar(&injectorConfig.InitContainerImage, "init-container-image", "", "InitContainer image")
	flags.StringVar(&injectorConfig.SidecarImage, "sidecar-image", "", "Sidecar proxy Container image")

	// feature flags
	flags.BoolVar(&optionalFeatures.Ingress, "enable-ingress", false, "Enable ingress in OSM")
}

func main() {
	log.Trace().Msg("Starting ADS")
	parseFlags()
	logger.SetLogLevel(verbosity)
	featureflags.Initialize(optionalFeatures)

	ctx, cancel := context.WithCancel(context.Background())
	defer cancel()

	// This ensures CLI parameters (and dependent values) are correct.
	// Side effects: This will log.Fatal on error resulting in os.Exit(255)
	validateCLIParams()

	var kubeConfig *rest.Config
	var err error
	if kubeConfigFile != "" {
		kubeConfig, err = clientcmd.BuildConfigFromFlags("", kubeConfigFile)
		if err != nil {
			log.Fatal().Err(err).Msgf("[%s] Error fetching Kubernetes config. Ensure correctness of CLI argument 'kubeconfig=%s'", serverType, kubeConfigFile)
		}
	} else {
		// creates the in-cluster config
		kubeConfig, err = rest.InClusterConfig()
		if err != nil {
			log.Fatal().Err(err).Msg("Error generating Kubernetes config")
		}
	}

	stop := signals.RegisterExitHandlers()

	namespaceController := namespace.NewNamespaceController(kubeConfig, osmID, stop)
	meshSpec := smi.NewMeshSpecClient(kubeConfig, osmNamespace, namespaceController, stop)

	certManager := certManagers[certificateManagerKind(*certManagerKind)]()

	kubeClient := kubernetes.NewForConfigOrDie(kubeConfig)
	if err := createCABundleKubernetesSecret(kubeClient, certManager, osmNamespace, *caBundleSecretName); err != nil {
		log.Error().Err(err).Msgf("Error exporting CA bundle into Kubernetes secret with name %s", *caBundleSecretName)
	}

	endpointsProviders := []endpoint.Provider{
		kube.NewProvider(kubeConfig, namespaceController, stop, constants.KubeProviderName),
	}

	if azureAuthFile != "" {
		azureResourceClient := azureResource.NewClient(kubeConfig, namespaceController, stop)
		endpointsProviders = append(endpointsProviders, azure.NewProvider(
			*azureSubscriptionID, azureAuthFile, stop, meshSpec, azureResourceClient, constants.AzureProviderName))
	}

	ingressClient, err := ingress.NewIngressClient(kubeConfig, namespaceController, stop)
	if err != nil {
		log.Fatal().Err(err).Msg("Failed to initialize ingress client")
	}
	meshCatalog := catalog.NewMeshCatalog(meshSpec, certManager, ingressClient, stop, endpointsProviders...)

	// Create the sidecar-injector webhook
	if *webhookName == "" {
		log.Fatal().Msgf("Invalid --webhookName value: '%s'", *webhookName)
	}
	if err := injector.NewWebhook(injectorConfig, kubeConfig, certManager, meshCatalog, namespaceController, osmID, osmNamespace, *webhookName, stop); err != nil {
		log.Fatal().Err(err).Msg("Error creating mutating webhook")
	}

	// TODO(draychev): there should be no need to pass meshSpec to the ADS - it is already in meshCatalog
	adsServer := ads.NewADSServer(ctx, meshCatalog, meshSpec)

	// TODO(draychev): we need to pass this hard-coded string is a CLI argument (https://github.com/open-service-mesh/osm/issues/542)
	adsCert, err := certManager.IssueCertificate("ads")
	if err != nil {
		log.Fatal().Err(err)
	}

	grpcServer, lis := utils.NewGrpc(serverType, *port, adsCert.GetCertificateChain(), adsCert.GetPrivateKey(), adsCert.GetIssuingCA())
	xds.RegisterAggregatedDiscoveryServiceServer(grpcServer, adsServer)

	go utils.GrpcServe(ctx, grpcServer, lis, cancel, serverType)

	// initialize the http server and start it
	// TODO(draychev): figure out the NS and POD
	metricsStore := metricsstore.NewMetricStore("TBD_NameSpace", "TBD_PodName")
	// TODO(draychev): the port number should be configurable
	httpServer := httpserver.NewHTTPServer(adsServer, metricsStore, constants.MetricsServerPort, meshCatalog.GetDebugInfo)
	httpServer.Start()

	// Wait for exit handler signal
	<-stop

	log.Info().Msgf("[%s] Goodbye!", serverType)
}

func parseFlags() {
	// TODO(draychev): consolidate parseFlags - shared between ads.go and eds.go
	if err := flags.Parse(os.Args); err != nil {
		log.Fatal().Err(err).Msg("Error parsing cmd line arguments")
	}
	_ = flag.CommandLine.Parse([]string{})
}

func createCABundleKubernetesSecret(kubeClient clientset.Interface, certManager certificate.Manager, namespace, caBundleSecretName string) error {
	if caBundleSecretName == "" {
		log.Info().Msg("No name provided for CA bundle k8s secret. Skip creation of secret")
		return nil
	}

	// the CN does not matter much - cert won't be used -- 'localhost' is used for throwaway certs.
	cn := certificate.CommonName("localhost")
	cert, err := certManager.IssueCertificate(cn)
	if err != nil {
		log.Error().Err(err).Msgf("Error issuing %s certificate", cn)
		return nil
	}

	secret := &corev1.Secret{
		ObjectMeta: metav1.ObjectMeta{
			Name:      caBundleSecretName,
			Namespace: namespace,
		},
		Data: map[string][]byte{
			constants.KubernetesOpaqueSecretCAKey: cert.GetIssuingCA(),
		},
	}

	_, err = kubeClient.CoreV1().Secrets(namespace).Create(context.Background(), secret, metav1.CreateOptions{})
	if err != nil {
		log.Error().Err(err).Msgf("Error creating CA bundle Kubernetes secret %s in namespace %s", caBundleSecretName, namespace)
		return err
	}

	log.Info().Msgf("Created CA bundle Kubernetes secret %s in namespace %s", caBundleSecretName, namespace)
	return nil
}<|MERGE_RESOLUTION|>--- conflicted
+++ resolved
@@ -60,7 +60,6 @@
 	port                = flags.Int("port", constants.AggregatedDiscoveryServicePort, "Aggregated Discovery Service port number.")
 	log                 = logger.New("ads/main")
 	validity            = flags.Int("validity", defaultCertValidityMinutes, "validity duration of a certificate in MINUTES")
-<<<<<<< HEAD
 
 	// What is the Certification Authority to be used
 	certManagerKind = flags.String("certmanager", "tresor", "Certificate manager")
@@ -71,9 +70,8 @@
 	vaultHost     = flags.String("vaultHost", "vault.default.svc.cluster.local", "Host name of the Hashi Vault")
 	vaultPort     = flags.Int("vaultPort", 8200, "Port of the Hashi Vault")
 	vaultToken    = flags.String("vaultToken", "", "Secret token for the the Hashi Vault")
-=======
-	webhookName         = flags.String("webhookName", "", "Name of the MutatingWebhookConfiguration to be created by ADS")
->>>>>>> 49e0ef87
+
+	webhookName = flags.String("webhookName", "", "Name of the MutatingWebhookConfiguration to be created by ADS")
 )
 
 func init() {
