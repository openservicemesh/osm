--- conflicted
+++ resolved
@@ -239,11 +239,9 @@
 
 	c.initDebugServer(cfg, stop)
 
-<<<<<<< HEAD
 	// Wait for exit handler signal
 	<-stop
-=======
->>>>>>> 843d2bfb
+
 	log.Info().Msg("Goodbye!")
 }
 
@@ -254,12 +252,6 @@
 	select {
 	case err := <-errCh:
 		log.Error().Err(err).Msg("Unable to configure debug server")
-<<<<<<< HEAD
-=======
-
-		// Wait for exit handler signal
-	case <-stop:
->>>>>>> 843d2bfb
 	}
 }
 
