--- conflicted
+++ resolved
@@ -24,7 +24,6 @@
 	testRetentionTime  = "5d"
 )
 
-<<<<<<< HEAD
 var _ = Describe("Running the install command", func() {
 
 	Describe("with default parameters", func() {
@@ -110,6 +109,7 @@
 						"retention": map[string]interface{}{
 							"time": "5d",
 						}},
+					"enableDebugServer": false,
 				}))
 			})
 
@@ -201,6 +201,7 @@
 						"retention": map[string]interface{}{
 							"time": "5d",
 						}},
+					"enableDebugServer": false,
 				}))
 			})
 
@@ -296,6 +297,7 @@
 							"time": "5d",
 						},
 					},
+					"enableDebugServer": false,
 				}))
 			})
 
@@ -378,148 +380,12 @@
 			"image": map[string]interface{}{
 				"registry": testRegistry,
 				"tag":      testOsmImageTag,
-=======
-func TestInstallRun(t *testing.T) {
-	out := new(bytes.Buffer)
-	store := storage.Init(driver.NewMemory())
-	if mem, ok := store.Driver.(*driver.Memory); ok {
-		mem.SetNamespace(settings.Namespace())
-	}
-
-	config := &helm.Configuration{
-		Releases: store,
-		KubeClient: &kubefake.PrintingKubeClient{
-			Out: ioutil.Discard},
-		Capabilities: chartutil.DefaultCapabilities,
-		Log:          func(format string, v ...interface{}) {},
-	}
-
-	installCmd := &installCmd{
-		out:                        out,
-		chartPath:                  "testdata/test-chart",
-		containerRegistry:          testRegistry,
-		containerRegistrySecret:    testRegistrySecret,
-		osmImageTag:                testOsmImageTag,
-		certManager:                "tresor",
-		serviceCertValidityMinutes: 1,
-		prometheusRetentionTime:    testRetentionTime,
-	}
-
-	installClient := helm.NewInstall(config)
-	if err := installCmd.run(installClient); err != nil {
-		t.Fatal(err)
-	}
-
-	expectedOutput := "OSM installed successfully in osm-system namespace\n"
-	result := out.String()
-	if result != expectedOutput {
-		t.Errorf("Expected %s, got %s", expectedOutput, result)
-	}
-
-	rel, err := config.Releases.Get(settings.Namespace(), 1)
-	if err != nil {
-		t.Errorf("Expected helm release %s, got err %s", settings.Namespace(), err)
-	}
-
-	//user did not set any values. Used same defaults from test-chart so this is empty.
-	expectedUserValues := map[string]interface{}{
-		"certManager": "tresor",
-		"image": map[string]interface{}{
-			"registry": testRegistry,
-			"tag":      testOsmImageTag,
-		},
-		"imagePullSecrets": []interface{}{
-			map[string]interface{}{
-				"name": testRegistrySecret,
-			},
-		},
-		"serviceCertValidityMinutes": int64(1),
-		"vault": map[string]interface{}{
-			"host":     "",
-			"protocol": "",
-			"token":    "",
-		},
-		"prometheus": map[string]interface{}{
-			"retention": map[string]interface{}{
-				"time": "5d",
-			}},
-		"enableDebugServer": false,
-	}
-	if !cmp.Equal(rel.Config, expectedUserValues) {
-		t.Errorf("Expected helm release values to resolve as %#v\nbut got %#v", expectedUserValues, rel.Config)
-		t.Errorf("This is the diff: %s", cmp.Diff(rel.Config, expectedUserValues))
-	}
-
-	if rel.Namespace != settings.Namespace() {
-		t.Errorf("Expected helm release namespace to be %s, got %s", settings.Namespace(), rel.Namespace)
-	}
-}
-
-func TestInstallRunDefaultChart(t *testing.T) {
-	var err error
-	chartTGZSource, err = cli.GetChartSource(filepath.Join("testdata", "test-chart"))
-	if err != nil {
-		t.Fatal("failed to package chart:", err)
-	}
-
-	out := new(bytes.Buffer)
-	store := storage.Init(driver.NewMemory())
-	if mem, ok := store.Driver.(*driver.Memory); ok {
-		mem.SetNamespace(settings.Namespace())
-	}
-
-	config := &helm.Configuration{
-		Releases: store,
-		KubeClient: &kubefake.PrintingKubeClient{
-			Out: ioutil.Discard},
-		Capabilities: chartutil.DefaultCapabilities,
-		Log:          func(format string, v ...interface{}) {},
-	}
-
-	installCmd := &installCmd{
-		out:                        out,
-		containerRegistry:          testRegistry,
-		containerRegistrySecret:    testRegistrySecret,
-		osmImageTag:                testOsmImageTag,
-		certManager:                "tresor",
-		serviceCertValidityMinutes: 1,
-		prometheusRetentionTime:    testRetentionTime,
-	}
-
-	installClient := helm.NewInstall(config)
-	if err := installCmd.run(installClient); err != nil {
-		t.Fatal(err)
-	}
-
-	expectedOutput := "OSM installed successfully in osm-system namespace\n"
-	result := out.String()
-	if result != expectedOutput {
-		t.Errorf("Expected %s, got %s", expectedOutput, result)
-	}
-
-	rel, err := config.Releases.Get(settings.Namespace(), 1)
-	if err != nil {
-		t.Errorf("Expected helm release %s, got err %s", settings.Namespace(), err)
-	}
-
-	//user did not set any values. Used same defaults from test-chart so this is empty.
-	expectedUserValues := map[string]interface{}{
-		"certManager": "tresor",
-		"image": map[string]interface{}{
-			"registry": testRegistry,
-			"tag":      testOsmImageTag,
-		},
-		"imagePullSecrets": []interface{}{
-			map[string]interface{}{
-				"name": testRegistrySecret,
->>>>>>> b0b784d3
 			},
 			"imagePullSecrets": []interface{}{
 				map[string]interface{}{
 					"name": testRegistrySecret,
 				},
 			},
-<<<<<<< HEAD
 			"serviceCertValidityMinutes": int64(1),
 			"vault": map[string]interface{}{
 				"host":     testVaultHost,
@@ -531,178 +397,7 @@
 					"time": "5d",
 				},
 			},
+			"enableDebugServer": false,
 		}))
 	})
-})
-=======
-		},
-		"enableDebugServer": false,
-	}
-	if !cmp.Equal(rel.Config, expectedUserValues) {
-		t.Errorf("Expected helm release values to resolve as %#v\nbut got %#v", expectedUserValues, rel.Config)
-		t.Errorf("This is the diff: %s", cmp.Diff(rel.Config, expectedUserValues))
-	}
-
-	if rel.Namespace != settings.Namespace() {
-		t.Errorf("Expected helm release namespace to be %s, got %s", settings.Namespace(), rel.Namespace)
-	}
-}
-
-func TestInstallRunVault(t *testing.T) {
-	out := new(bytes.Buffer)
-	store := storage.Init(driver.NewMemory())
-	if mem, ok := store.Driver.(*driver.Memory); ok {
-		mem.SetNamespace(settings.Namespace())
-	}
-
-	config := &helm.Configuration{
-		Releases: store,
-		KubeClient: &kubefake.PrintingKubeClient{
-			Out: ioutil.Discard},
-		Capabilities: chartutil.DefaultCapabilities,
-		Log:          func(format string, v ...interface{}) {},
-	}
-
-	installCmd := &installCmd{
-		out:                        out,
-		chartPath:                  "testdata/test-chart",
-		containerRegistry:          testRegistry,
-		containerRegistrySecret:    testRegistrySecret,
-		certManager:                "vault",
-		vaultHost:                  testVaultHost,
-		vaultToken:                 testVaultToken,
-		vaultProtocol:              "http",
-		osmImageTag:                testOsmImageTag,
-		serviceCertValidityMinutes: 1,
-		prometheusRetentionTime:    testRetentionTime,
-	}
-
-	installClient := helm.NewInstall(config)
-	if err := installCmd.run(installClient); err != nil {
-		t.Fatal(err)
-	}
-
-	expectedOutput := "OSM installed successfully in osm-system namespace\n"
-	result := out.String()
-	if result != expectedOutput {
-		t.Errorf("Expected %s, got %s", expectedOutput, result)
-	}
-
-	rel, err := config.Releases.Get(settings.Namespace(), 1)
-	if err != nil {
-		t.Errorf("Expected helm release %s, got err %s", settings.Namespace(), err)
-	}
-
-	expectedUserValues := map[string]interface{}{
-		"certManager": "vault",
-		"image": map[string]interface{}{
-			"registry": testRegistry,
-			"tag":      testOsmImageTag,
-		},
-		"imagePullSecrets": []interface{}{
-			map[string]interface{}{
-				"name": testRegistrySecret,
-			},
-		},
-		"serviceCertValidityMinutes": int64(1),
-		"vault": map[string]interface{}{
-			"host":     testVaultHost,
-			"protocol": "http",
-			"token":    testVaultToken,
-		},
-		"prometheus": map[string]interface{}{
-			"retention": map[string]interface{}{
-				"time": "5d",
-			}},
-		"enableDebugServer": false,
-	}
-	if !cmp.Equal(rel.Config, expectedUserValues) {
-		t.Errorf("Expected helm release values to resolve as %#v\nbut got %#v", expectedUserValues, rel.Config)
-		t.Errorf("This is the diff: %s", cmp.Diff(rel.Config, expectedUserValues))
-	}
-
-	if rel.Namespace != settings.Namespace() {
-		t.Errorf("Expected helm release namespace to be %s, got %s", settings.Namespace(), rel.Namespace)
-	}
-}
-
-func TestInstallRunVaultNoArgs(t *testing.T) {
-	out := new(bytes.Buffer)
-	store := storage.Init(driver.NewMemory())
-	if mem, ok := store.Driver.(*driver.Memory); ok {
-		mem.SetNamespace(settings.Namespace())
-	}
-
-	config := &helm.Configuration{
-		Releases: store,
-		KubeClient: &kubefake.PrintingKubeClient{
-			Out: ioutil.Discard},
-		Capabilities: chartutil.DefaultCapabilities,
-		Log:          func(format string, v ...interface{}) {},
-	}
-
-	installCmd := &installCmd{
-		out:                     out,
-		chartPath:               "testdata/test-chart",
-		containerRegistry:       testRegistry,
-		containerRegistrySecret: testRegistrySecret,
-		certManager:             "vault",
-	}
-
-	installClient := helm.NewInstall(config)
-	err := installCmd.run(installClient)
-	expectedError := "Missing arguments for cert-manager vault: [vault-host vault-token]"
-	if err == nil {
-		t.Errorf("No error occurred. Expected error: %s", expectedError)
-	} else if expectedError != err.Error() {
-		t.Errorf("Expected error: (%s) but got (%s)", expectedError, err.Error())
-	}
-}
-func TestResolveValues(t *testing.T) {
-
-	installCmd := &installCmd{
-		containerRegistry:          testRegistry,
-		containerRegistrySecret:    testRegistrySecret,
-		certManager:                "vault",
-		vaultHost:                  testVaultHost,
-		vaultProtocol:              testVaultProtocol,
-		vaultToken:                 testVaultToken,
-		osmImageTag:                testOsmImageTag,
-		serviceCertValidityMinutes: 1,
-		prometheusRetentionTime:    testRetentionTime,
-	}
-
-	vals, err := installCmd.resolveValues()
-	if err != nil {
-		t.Fatal(err)
-	}
-
-	expected := map[string]interface{}{
-		"certManager": "vault",
-		"image": map[string]interface{}{
-			"registry": testRegistry,
-			"tag":      testOsmImageTag,
-		},
-		"imagePullSecrets": []interface{}{
-			map[string]interface{}{
-				"name": testRegistrySecret,
-			},
-		},
-		"serviceCertValidityMinutes": int64(1),
-		"vault": map[string]interface{}{
-			"host":     testVaultHost,
-			"protocol": "http",
-			"token":    testVaultToken,
-		},
-		"prometheus": map[string]interface{}{
-			"retention": map[string]interface{}{
-				"time": "5d",
-			}},
-		"enableDebugServer": false,
-	}
-	if !cmp.Equal(vals, expected) {
-		t.Errorf("Expected values to resolve as %#v\nbut got %#v", expected, vals)
-		t.Errorf("This is the diff: %s", cmp.Diff(vals, expected))
-	}
-}
->>>>>>> b0b784d3
+})