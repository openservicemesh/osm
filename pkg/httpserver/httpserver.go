--- conflicted
+++ resolved
@@ -44,17 +44,14 @@
 		"/health/ready": health.ReadinessHandler(probes, httpProbes),
 		"/health/alive": health.LivenessHandler(probes, httpProbes),
 		"/metrics":      metricStore.Handler(),
-<<<<<<< HEAD
-
+		"/version":      getVersionHandler(),
 		// Pprof handlers
 		"/debug/pprof/":        http.HandlerFunc(pprof.Index),
 		"/debug/pprof/cmdline": http.HandlerFunc(pprof.Cmdline),
 		"/debug/pprof/profile": http.HandlerFunc(pprof.Profile),
 		"/debug/pprof/symbol":  http.HandlerFunc(pprof.Symbol),
 		"/debug/pprof/trace":   http.HandlerFunc(pprof.Trace),
-=======
-		"/version":      getVersionHandler(),
->>>>>>> a15ffc51
+
 	}
 
 	if debugServer != nil {
