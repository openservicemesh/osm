--- conflicted
+++ resolved
@@ -12,16 +12,12 @@
 }
 
 // NewFakeConfigurator create a new fake Configurator
-func NewFakeConfigurator(useHTTPSIngress bool) Configurator {
+func NewFakeConfigurator() Configurator {
 	return FakeConfigurator{
 		Egress:             true,
 		PrometheusScraping: true,
 		ZipkinTracing:      true,
-<<<<<<< HEAD
-		useHTTPSIngress:    useHTTPSIngress,
-=======
 		useHTTPSIngress:    false,
->>>>>>> 564537bc
 	}
 }
 
