package configurator

import (
	"fmt"
	"reflect"
	"strconv"

	v1 "k8s.io/api/core/v1"
	"k8s.io/client-go/informers"
	"k8s.io/client-go/kubernetes"
	"k8s.io/client-go/tools/cache"

	k8s "github.com/open-service-mesh/osm/pkg/kubernetes"
)

const (
	permissiveTrafficPolicyModeKey = "permissive_traffic_policy_mode"
	egressKey                      = "egress"
	prometheusScrapingKey          = "prometheus_scraping"
	zipkinTracingKey               = "zipkin_tracing"
	meshCIDRRangesKey              = "mesh_cidr_ranges"
<<<<<<< HEAD
	isHTTPSIngressKey              = "use_https_ingress"
=======
	useHTTPSIngressKey             = "use_https_ingress"
>>>>>>> 564537bc
)

// NewConfigurator implements configurator.Configurator and creates the Kubernetes client to manage namespaces.
func NewConfigurator(kubeClient kubernetes.Interface, stop <-chan struct{}, osmNamespace, osmConfigMapName string) Configurator {
	informerFactory := informers.NewSharedInformerFactoryWithOptions(kubeClient, k8s.DefaultKubeEventResyncInterval, informers.WithNamespace(osmNamespace))
	informer := informerFactory.Core().V1().ConfigMaps().Informer()
	client := Client{
		informer:         informer,
		cache:            informer.GetStore(),
		cacheSynced:      make(chan interface{}),
		announcements:    make(chan interface{}),
		osmNamespace:     osmNamespace,
		osmConfigMapName: osmConfigMapName,
	}

	// Ensure this exclusively watches only the Namespace where OSM in installed and the particular ConfigMap we need.
	shouldObserve := func(obj interface{}) bool {
		ns := reflect.ValueOf(obj).Elem().FieldByName("ObjectMeta").FieldByName("Namespace").String()
		name := reflect.ValueOf(obj).Elem().FieldByName("ObjectMeta").FieldByName("Name").String()
		return ns == osmNamespace && name == osmConfigMapName
	}

	informerName := "ConfigMap"
	providerName := "OSMConfigMap"
	informer.AddEventHandler(k8s.GetKubernetesEventHandlers(informerName, providerName, client.announcements, shouldObserve))

	client.run(stop)

	return &client
}

// This struct must match the shape of the "osm-config" ConfigMap
// which was created in the OSM namespace.
type osmConfig struct {
	// PermissiveTrafficPolicyMode is a bool toggle, which when TRUE ignores SMI policies and
	// allows existing Kubernetes services to communicate with each other uninterrupted.
	// This is useful whet set TRUE in brownfield configurations, where we first want to observe
	// existing traffic patterns.
	PermissiveTrafficPolicyMode bool `yaml:"permissive_traffic_policy_mode"`

	// Egress is a bool toggle used to enable or disable egress globally within the mesh
	Egress bool `yaml:"egress"`

	// PrometheusScraping is a bool toggle used to enable or disable metrics scraping by Prometheus
	PrometheusScraping bool `yaml:"prometheus_scraping"`

	// ZipkinTracing is a bool toggle used to enable ot disable Zipkin tracing
	ZipkinTracing bool `yaml:"zipkin_tracing"`

	// MeshCIDRRanges is the list of CIDR ranges for in-mesh traffic
	MeshCIDRRanges string `yaml:"mesh_cidr_ranges"`

	// UseHTTPSIngress is a bool toggle enabling HTTPS protocol between ingress and backend pods
	UseHTTPSIngress bool `yaml:"use_https_ingress"`
}

func (c *Client) run(stop <-chan struct{}) {
	go c.informer.Run(stop)
	log.Info().Msgf("Started OSM ConfigMap informer - watching for %s", c.getConfigMapCacheKey())
	log.Info().Msg("[ConfigMap Client] Waiting for ConfigMap informer's cache to sync")
	if !cache.WaitForCacheSync(stop, c.informer.HasSynced) {
		log.Error().Msg("Failed initial cache sync for ConfigMap informer")
		return
	}

	// Closing the cacheSynced channel signals to the rest of the system that caches have been synced.
	close(c.cacheSynced)
	log.Info().Msg("[ConfigMap Client] Cache sync for ConfigMap informer finished")
}

func (c *Client) getConfigMapCacheKey() string {
	return fmt.Sprintf("%s/%s", c.osmNamespace, c.osmConfigMapName)
}

func (c *Client) getConfigMap() *osmConfig {
	configMapCacheKey := c.getConfigMapCacheKey()
	item, exists, err := c.cache.GetByKey(configMapCacheKey)
	if err != nil {
		log.Error().Err(err).Msgf("Error getting ConfigMap by key=%s from cache", configMapCacheKey)
	}

	if !exists {
		return &osmConfig{}
	}

	configMap := item.(*v1.ConfigMap)

	cfg := &osmConfig{}

	var modeBool bool
	// Parse PermissiveTrafficPolicyMode
	modeBool, err = getBoolValueForKey(configMap, permissiveTrafficPolicyModeKey)
	if err != nil {
		log.Error().Err(err).Msgf("Error getting value for key=%s", permissiveTrafficPolicyModeKey)
	}
	cfg.PermissiveTrafficPolicyMode = modeBool

	// Parse Egress
	modeBool, err = getBoolValueForKey(configMap, egressKey)
	if err != nil {
		log.Error().Err(err).Msgf("Error getting value for key=%s", egressKey)
	}
	cfg.Egress = modeBool

	// Parse PrometheusScraping
	modeBool, err = getBoolValueForKey(configMap, prometheusScrapingKey)
	if err != nil {
		log.Error().Err(err).Msgf("Error getting value for key=%s", prometheusScrapingKey)
	}
	cfg.PrometheusScraping = modeBool

	// Parse UseHTTPSIngress from ConfigMap
<<<<<<< HEAD
	modeBool, err = getBoolValueForKey(configMap, isHTTPSIngressKey)
	if err != nil {
		log.Error().Err(err).Msgf("Error getting value for key=%s", isHTTPSIngressKey)
=======
	modeBool, err = getBoolValueForKey(configMap, useHTTPSIngressKey)
	if err != nil {
		log.Error().Err(err).Msgf("Error getting value for key=%s", useHTTPSIngressKey)
>>>>>>> 564537bc
	}
	cfg.UseHTTPSIngress = modeBool

	// Parse ZipkinTracing
	modeBool, err = getBoolValueForKey(configMap, zipkinTracingKey)
	if err != nil {
		log.Error().Err(err).Msgf("Error getting value for key=%s", zipkinTracingKey)
	}
	cfg.ZipkinTracing = modeBool

	// Parse MeshCIDRRanges: only required if egress is enabled
	cidr, ok := configMap.Data[meshCIDRRangesKey]
	if !ok {
		if cfg.Egress {
			log.Error().Err(errMissingKeyInConfigMap).Msgf("Missing key=%s, required when egress is enabled", meshCIDRRangesKey)
		}
	}
	cfg.MeshCIDRRanges = cidr

	return cfg
}

func getBoolValueForKey(configMap *v1.ConfigMap, key string) (bool, error) {
	modeString, ok := configMap.Data[key]
	if !ok {
		return false, errInvalidKeyInConfigMap
	}

	modeBool, err := strconv.ParseBool(modeString)
	if err != nil {
		log.Error().Err(err).Msgf("Error converting ConfigMap key %s=%+v to bool", key, modeString)
		return false, err
	}
	return modeBool, nil
}<|MERGE_RESOLUTION|>--- conflicted
+++ resolved
@@ -19,11 +19,7 @@
 	prometheusScrapingKey          = "prometheus_scraping"
 	zipkinTracingKey               = "zipkin_tracing"
 	meshCIDRRangesKey              = "mesh_cidr_ranges"
-<<<<<<< HEAD
-	isHTTPSIngressKey              = "use_https_ingress"
-=======
 	useHTTPSIngressKey             = "use_https_ingress"
->>>>>>> 564537bc
 )
 
 // NewConfigurator implements configurator.Configurator and creates the Kubernetes client to manage namespaces.
@@ -136,15 +132,9 @@
 	cfg.PrometheusScraping = modeBool
 
 	// Parse UseHTTPSIngress from ConfigMap
-<<<<<<< HEAD
-	modeBool, err = getBoolValueForKey(configMap, isHTTPSIngressKey)
-	if err != nil {
-		log.Error().Err(err).Msgf("Error getting value for key=%s", isHTTPSIngressKey)
-=======
 	modeBool, err = getBoolValueForKey(configMap, useHTTPSIngressKey)
 	if err != nil {
 		log.Error().Err(err).Msgf("Error getting value for key=%s", useHTTPSIngressKey)
->>>>>>> 564537bc
 	}
 	cfg.UseHTTPSIngress = modeBool
 
