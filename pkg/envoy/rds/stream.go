package rds

import (
	"context"
	"time"
	"net"

	xds "github.com/envoyproxy/go-control-plane/envoy/api/v2"
	"github.com/golang/glog"
	"github.com/pkg/errors"

	"github.com/deislabs/smc/pkg/envoy/rc"
<<<<<<< HEAD
	"github.com/deislabs/smc/pkg/utils"
	"github.com/deislabs/smc/pkg/certificate"
	"github.com/deislabs/smc/pkg/envoy"
=======
	"github.com/deislabs/smc/pkg/logging"
>>>>>>> 4cea5288
)

const (
	serverName = "RDS"
)

// StreamRoutes handles streaming of route changes to the Envoy proxies connected
func (e *Server) StreamRoutes(server xds.RouteDiscoveryService_StreamRoutesServer) error {
	glog.Infof("[%s] Starting StreamRoutes", serverName)

	// When a new Envoy proxy connects, ValidateClient would ensure that it has a valid certificate,
	// and the Subject CN is in the allowedCommonNames set.
	cn, err := utils.ValidateClient(server.Context(), nil, serverName)
	if err != nil {
		return errors.Wrapf(err, "[%s] Could not start StreamRoutes", serverName)
	}

	// TODO(draychev): Use the Subject Common Name to identify the Envoy proxy and determine what service it belongs to.
	glog.Infof("[%s][stream] Client connected: Subject CN=%+v", serverName, cn)

	// Register the newly connected Envoy proxy.
	connectedProxyIPAddress := net.IP("TBD")
	connectedProxyCertCommonName := certificate.CommonName("TBD")
	proxy := envoy.NewProxy(connectedProxyCertCommonName, connectedProxyIPAddress)
	e.catalog.RegisterProxy(proxy)

	// Register the newly connected proxy w/ the catalog.
	ip := utils.GetIPFromContext(server.Context())
	e.catalog.RegisterProxy(envoy.NewProxy(cn, ip))

	ctx, cancel := context.WithCancel(context.Background())
	defer cancel()

	// Periodic Updates -- useful for debugging
	go func() {
		counter := 0
		for {
<<<<<<< HEAD
			glog.V(7).Infof("------------------------- %s Periodic Update %d -------------------------", serverName, counter)
=======
			glog.V(log.LvlTrace).Infof("------------------------- Periodic Update %d -------------------------", counter)
>>>>>>> 4cea5288
			counter++
			e.announcements <- struct{}{}
			time.Sleep(5 * time.Second)
		}
	}()

	for {
		request, err := server.Recv()
		if err != nil {
			return errors.Wrap(err, "recv")
		}

		if request.TypeUrl != rc.RouteConfigurationURI {
			glog.Errorf("[%s][stream] Unknown TypeUrl: %s", serverName, request.TypeUrl)
			return errUnknownTypeURL
		}

		Run:
		for {
			select {
			case <-ctx.Done():
				return nil
			case <-e.announcements:
				// NOTE: This is deliberately only focused on providing MVP tools to run a TrafficRoute demo.
<<<<<<< HEAD
				glog.V(1).Infof("[%s][stream] Received a change announcement! Updating all Envoy proxies.", serverName)
=======
				glog.V(log.LvlInfo).Infof("[RDS][stream] Received a change announcement! Updating all Envoy proxies.")
>>>>>>> 4cea5288
				// TODO: flesh out the ClientIdentity for this similar to eds.go
				trafficPolicies, err := e.catalog.ListTrafficRoutes("TBD")
				if err != nil {
					glog.Errorf("[%s][stream] Failed listing routes: %+v", serverName, err)
					return err
				}
				glog.Infof("[%s][stream] trafficPolicies: %+v", serverName, trafficPolicies)
				resp, err := e.newDiscoveryResponse(trafficPolicies)
				if err != nil {
					glog.Errorf("[%s][stream] Failed composing a DiscoveryResponse: %+v", serverName, err)
					return err
				}
				if err := server.Send(resp); err != nil {
					glog.Errorf("[%s][stream] Error sending DiscoveryResponse: %+v", serverName, err)
				}
				break Run
			}
		}
	}
}<|MERGE_RESOLUTION|>--- conflicted
+++ resolved
@@ -10,13 +10,10 @@
 	"github.com/pkg/errors"
 
 	"github.com/deislabs/smc/pkg/envoy/rc"
-<<<<<<< HEAD
 	"github.com/deislabs/smc/pkg/utils"
 	"github.com/deislabs/smc/pkg/certificate"
 	"github.com/deislabs/smc/pkg/envoy"
-=======
 	"github.com/deislabs/smc/pkg/logging"
->>>>>>> 4cea5288
 )
 
 const (
@@ -54,11 +51,7 @@
 	go func() {
 		counter := 0
 		for {
-<<<<<<< HEAD
-			glog.V(7).Infof("------------------------- %s Periodic Update %d -------------------------", serverName, counter)
-=======
-			glog.V(log.LvlTrace).Infof("------------------------- Periodic Update %d -------------------------", counter)
->>>>>>> 4cea5288
+			glog.V(log.LvlTrace).Infof("------------------------- %s Periodic Update %d -------------------------", serverName, counter)
 			counter++
 			e.announcements <- struct{}{}
 			time.Sleep(5 * time.Second)
@@ -83,11 +76,7 @@
 				return nil
 			case <-e.announcements:
 				// NOTE: This is deliberately only focused on providing MVP tools to run a TrafficRoute demo.
-<<<<<<< HEAD
-				glog.V(1).Infof("[%s][stream] Received a change announcement! Updating all Envoy proxies.", serverName)
-=======
-				glog.V(log.LvlInfo).Infof("[RDS][stream] Received a change announcement! Updating all Envoy proxies.")
->>>>>>> 4cea5288
+				glog.V(log.LvlInfo).Infof("[%s][stream] Received a change announcement! Updating all Envoy proxies.", serverName)
 				// TODO: flesh out the ClientIdentity for this similar to eds.go
 				trafficPolicies, err := e.catalog.ListTrafficRoutes("TBD")
 				if err != nil {
