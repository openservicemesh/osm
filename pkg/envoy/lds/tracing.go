--- conflicted
+++ resolved
@@ -9,20 +9,11 @@
 	"github.com/openservicemesh/osm/pkg/constants"
 )
 
-<<<<<<< HEAD
 // GetTracingConfig returns a configuration tracing struct for a connection manager to use
 func GetTracingConfig(cfg configurator.Configurator) (*xds_hcm.HttpConnectionManager_Tracing, error) {
-
 	zipkinTracingConf := &xds_tracing.ZipkinConfig{
 		CollectorCluster:         constants.EnvoyTracingCluster,
 		CollectorEndpoint:        cfg.GetTracingEndpoint(),
-=======
-// GetZipkinTracingConfig returns a configuration tracing struct for a connection manager to use
-func GetZipkinTracingConfig(cfg configurator.Configurator) (*xds_hcm.HttpConnectionManager_Tracing, error) {
-	zipkinConf := &xds_tracing.ZipkinConfig{
-		CollectorCluster:         constants.EnvoyZipkinCluster,
-		CollectorEndpoint:        cfg.GetZipkinEndpoint(),
->>>>>>> 64e93d4d
 		CollectorEndpointVersion: xds_tracing.ZipkinConfig_HTTP_JSON,
 	}
 
