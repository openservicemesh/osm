--- conflicted
+++ resolved
@@ -18,20 +18,14 @@
 var log = logger.New("vault")
 
 const (
-<<<<<<< HEAD
 	// The string value of the JSON key containing the certificate's Serial Number.
 	// See: https://www.vaultproject.io/api-docs/secret/pki#sample-response-8
 	serialNumberField = "serial_number"
 	certificateField  = "certificate"
 	privateKeyField   = "private_key"
 	issuingCAField    = "issuing_ca"
-=======
-	certificateField = "certificate"
-	privateKeyField  = "private_key"
-	issuingCAField   = "issuing_ca"
-	commonNameField  = "common_name"
-	ttlField         = "ttl"
->>>>>>> e0be376f
+	commonNameField   = "common_name"
+	ttlField          = "ttl"
 
 	checkCertificateExpirationInterval = 5 * time.Second
 	tmpCertValidityPeriod              = 1 * time.Second
