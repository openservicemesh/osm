--- conflicted
+++ resolved
@@ -29,19 +29,10 @@
 )
 
 // NewCertManager implements certificate.Manager and wraps a Hashi Vault with methods to allow easy certificate issuance.
-<<<<<<< HEAD
-func NewCertManager(vaultAddr, token string, vaultRole string, cfg configurator.Configurator) (*CertManager, error) {
+func NewCertManager(vaultAddr, token string, role string, cfg configurator.Configurator) (*CertManager, error) {
 	c := &CertManager{
 		announcements: make(chan announcements.Announcement),
-		vaultRole:     vaultRole,
-=======
-func NewCertManager(vaultAddr, token string, role string, cfg configurator.Configurator) (*CertManager, error) {
-	cache := make(map[certificate.CommonName]certificate.Certificater)
-	c := &CertManager{
-		announcements: make(chan announcements.Announcement),
-		cache:         &cache,
 		role:          vaultRole(role),
->>>>>>> aa9409e4
 		cfg:           cfg,
 	}
 	config := api.DefaultConfig()
