package injector

import (
	"context"
	"crypto/tls"
	"encoding/json"
	"fmt"
	"io/ioutil"
	"net/http"
	"strings"

	"k8s.io/api/admission/v1beta1"
	admissionv1beta1 "k8s.io/api/admissionregistration/v1beta1"
	corev1 "k8s.io/api/core/v1"
	metav1 "k8s.io/apimachinery/pkg/apis/meta/v1"
	"k8s.io/apimachinery/pkg/runtime"
	"k8s.io/apimachinery/pkg/runtime/serializer"
	"k8s.io/apimachinery/pkg/types"
	"k8s.io/client-go/kubernetes"
	"k8s.io/client-go/rest"

	"github.com/open-service-mesh/osm/pkg/catalog"
	"github.com/open-service-mesh/osm/pkg/certificate"
	"github.com/open-service-mesh/osm/pkg/constants"
	"github.com/open-service-mesh/osm/pkg/namespace"
)

var (
	codecs       = serializer.NewCodecFactory(runtime.NewScheme())
	deserializer = codecs.UniversalDeserializer()

	kubeSystemNamespaces = []string{
		metav1.NamespaceSystem,
		metav1.NamespacePublic,
	}
)

const (
<<<<<<< HEAD
	osmWebhookName        = "osm-inject.k8s.io"
	osmWebhookLabelKey    = "app"
	osmWebhookServiceName = constants.OSMControllerServiceName
	osmWebhookLabelValue  = constants.OSMControllerServiceName
	osmWebhookMutatePath  = "/mutate"
=======
	osmWebhookName       = "osm-inject.k8s.io"
	osmWebhookMutatePath = "/mutate"
>>>>>>> 4be74c5a
)

// NewWebhook starts a new web server handling requests from the injector MutatingWebhookConfiguration
func NewWebhook(config Config, kubeConfig *rest.Config, certManager certificate.Manager, meshCatalog catalog.MeshCataloger, namespaceController namespace.Controller, osmID, osmNamespace, webhookName string, stop <-chan struct{}) error {
	cn := certificate.CommonName(fmt.Sprintf("%s.%s.svc", constants.OSMControllerServiceName, osmNamespace))
	validityPeriod := constants.XDSCertificateValidityPeriod
	cert, err := certManager.IssueCertificate(cn, &validityPeriod)
	if err != nil {
		log.Error().Err(err).Msgf("Error issuing certificate for the mutating webhook")
		return err
	}

	wh := webhook{
		config:              config,
		kubeClient:          kubernetes.NewForConfigOrDie(kubeConfig),
		certManager:         certManager,
		meshCatalog:         meshCatalog,
		namespaceController: namespaceController,
		osmNamespace:        osmNamespace,
		cert:                cert,
	}

	go wh.run(stop)

	err = patchMutatingWebhookConfiguration(cert, osmID, osmNamespace, webhookName, wh.kubeClient)
	if err != nil {
		log.Fatal().Err(err).Msg("Error configuring MutatingWebhookConfiguration")
	}

	return nil
}

func (wh *webhook) run(stop <-chan struct{}) {
	ctx, cancel := context.WithCancel(context.Background())
	defer cancel()

	mux := http.DefaultServeMux
	// HTTP handlers
	mux.HandleFunc("/health/ready", wh.healthReadyHandler)
	mux.HandleFunc(osmWebhookMutatePath, wh.mutateHandler)

	server := &http.Server{
		Addr:    fmt.Sprintf(":%d", wh.config.ListenPort),
		Handler: mux,
	}

	log.Info().Msgf("Starting sidecar-injection webhook server on :%v", wh.config.ListenPort)
	go func() {
		// Generate a key pair from your pem-encoded cert and key ([]byte).
		cert, err := tls.X509KeyPair(wh.cert.GetCertificateChain(), wh.cert.GetPrivateKey())
		if err != nil {
			// TODO(draychev): bubble these up as errors instead of fataling here (https://github.com/open-service-mesh/osm/issues/534)
			log.Fatal().Err(err).Msg("Error parsing webhook certificate")
		}

		server.TLSConfig = &tls.Config{
			Certificates: []tls.Certificate{cert},
		}

		if err := server.ListenAndServeTLS("", ""); err != nil {
			// TODO(draychev): bubble these up as errors instead of fataling here (https://github.com/open-service-mesh/osm/issues/534)
			log.Fatal().Err(err).Msgf("Sidecar-injection webhook HTTP server failed to start")
		}
	}()

	// Wait on exit signals
	<-stop

	// Stop the server
	if err := server.Shutdown(ctx); err != nil {
		log.Error().Err(err).Msg("Error shutting down sidecar-injection webhook HTTP server")
	} else {
		log.Info().Msg("Done shutting down sidecar-injection webhook HTTP server")
	}
}

func (wh *webhook) healthReadyHandler(w http.ResponseWriter, req *http.Request) {
	// TODO(shashank): If TLS certificate is not present, mark as not ready
	w.WriteHeader(http.StatusOK)
	_, err := w.Write([]byte("Health OK"))
	if err != nil {
		log.Error().Err(err).Msgf("Error writing bytes")
	}
}

func (wh *webhook) mutateHandler(w http.ResponseWriter, req *http.Request) {
	log.Info().Msgf("Request received: Method=%v, URL=%v", req.Method, req.URL)

	if contentType := req.Header.Get("Content-Type"); contentType != "application/json" {
		errmsg := fmt.Sprintf("Invalid Content-Type: %q", contentType)
		http.Error(w, errmsg, http.StatusUnsupportedMediaType)
		log.Error().Msgf("Request error: error=%s, code=%v", errmsg, http.StatusUnsupportedMediaType)
		return
	}

	var body []byte
	if req.Body != nil {
		var err error
		if body, err = ioutil.ReadAll(req.Body); err != nil {
			errmsg := fmt.Sprintf("Error reading request body: %s", err)
			http.Error(w, errmsg, http.StatusInternalServerError)
			log.Error().Msgf("Request error: error=%s, code=%v", errmsg, http.StatusInternalServerError)
			return
		}
	}

	if len(body) == 0 {
		errmsg := "Empty request body"
		http.Error(w, errmsg, http.StatusBadRequest)
		log.Error().Msgf("Request error: error=%s, code=%v", errmsg, http.StatusBadRequest)
		return
	}

	var admissionReq v1beta1.AdmissionReview
	var admissionResp v1beta1.AdmissionReview
	if _, _, err := deserializer.Decode(body, nil, &admissionReq); err != nil {
		log.Error().Err(err).Msg("Error decoding admission request")
		admissionResp.Response = toAdmissionError(err)
	} else {
		admissionResp.Response = wh.mutate(admissionReq.Request)
	}

	resp, err := json.Marshal(&admissionResp)
	if err != nil {
		errmsg := fmt.Sprintf("Error marshalling admission response: %s", err)
		http.Error(w, errmsg, http.StatusInternalServerError)
		log.Error().Msgf("Request error, error=%s, code=%v", errmsg, http.StatusInternalServerError)
		return
	}

	if _, err := w.Write(resp); err != nil {
		log.Error().Err(err).Msg("Error writing admission response")
	}

	log.Debug().Msg("Done responding to admission request")
}

func (wh *webhook) mutate(req *v1beta1.AdmissionRequest) *v1beta1.AdmissionResponse {
	// Decode the Pod spec from the request
	var pod corev1.Pod
	if err := json.Unmarshal(req.Object.Raw, &pod); err != nil {
		log.Error().Err(err).Msg("Error unmarshaling request to Pod")
		return toAdmissionError(err)
	}
	log.Info().Msgf("Mutation request: (new object: %v) (old object: %v)", string(req.Object.Raw), string(req.OldObject.Raw))

	// Start building the response
	resp := &v1beta1.AdmissionResponse{
		Allowed: true,
		UID:     req.UID,
	}

	// Check if we must inject the sidecar
	if inject, err := wh.mustInject(&pod, req.Namespace); err != nil {
		log.Error().Err(err).Msg("Error checking if sidecar must be injected")
		return toAdmissionError(err)
	} else if !inject {
		log.Info().Msg("Skipping sidecar injection")
		return resp
	}

	// Create the patches for the spec
	// We use req.Namespace because pod.Namespace is "" at this point
	patchBytes, err := wh.createPatch(&pod, req.Namespace)
	if err != nil {
		log.Error().Err(err).Msg("Failed to create patch")
		return toAdmissionError(err)
	}

	patchAdmissionResponse(resp, patchBytes)
	log.Info().Msg("Done patching admission response")
	return resp
}

func (wh *webhook) isNamespaceAllowed(namespace string) bool {
	// Skip Kubernetes system namespaces
	for _, ns := range kubeSystemNamespaces {
		if ns == namespace {
			return false
		}
	}
	// Skip namespaces not being observed
	return wh.namespaceController.IsMonitoredNamespace(namespace)
}

// mustInject determines whether the sidecar must be injected.
//
// The sidecar injection is performed when:
// 1. The namespace is annotated for OSM monitoring, and
// 2. The POD is not annotated with sidecar-injection or is set to enabled/yes/true
//
// The sidecar injection is not performed when:
// 1. The namespace is not annotated for OSM monitoring, or
// 2. The POD is annotated with sidecar-injection set to disabled/no/false
//
// The function returns an error when:
// 1. The value of the POD level sidecar-injection annotation is invalid
func (wh *webhook) mustInject(pod *corev1.Pod, namespace string) (bool, error) {
	// If the request belongs to a namespace we are not monitoring, skip it
	if !wh.isNamespaceAllowed(namespace) {
		log.Info().Msgf("Request belongs to namespace=%s not in the list of monitored namespaces", namespace)
		return false, nil
	}

	// Check if the POD is annotated for injection
	inject := strings.ToLower(pod.ObjectMeta.Annotations[annotationInject])
	log.Debug().Msgf("Sidecar injection annotation: '%s:%s'", annotationInject, inject)
	if inject != "" {

		switch inject {
		case "enabled", "yes", "true":
			return true, nil
		case "disabled", "no", "false":
			return false, nil
		default:
			return false, fmt.Errorf("Invalid annotion value specified for annotation %q: %s", annotationInject, inject)
		}
	}

	// If we reached here, it means the namespace was annotated for OSM to monitor
	// and no POD level sidecar injection overrides are present.
	return true, nil
}

func toAdmissionError(err error) *v1beta1.AdmissionResponse {
	return &v1beta1.AdmissionResponse{
		Result: &metav1.Status{
			Message: err.Error(),
		},
	}
}

func patchAdmissionResponse(resp *v1beta1.AdmissionResponse, patchBytes []byte) {
	resp.Patch = patchBytes
	resp.PatchType = func() *v1beta1.PatchType {
		pt := v1beta1.PatchTypeJSONPatch
		return &pt
	}()
}

func patchMutatingWebhookConfiguration(cert certificate.Certificater, osmID, osmNamespace, webhookName string, clientSet kubernetes.Interface) error {
	if err := hookExists(clientSet, webhookName); err != nil {
		log.Error().Err(err).Msgf("Error getting webhook %s", webhookName)
	}
	updatedWH := admissionv1beta1.MutatingWebhookConfiguration{
		ObjectMeta: metav1.ObjectMeta{
			Name: webhookName,
		},
		Webhooks: []admissionv1beta1.MutatingWebhook{
			{
				Name: osmWebhookName,
				ClientConfig: admissionv1beta1.WebhookClientConfig{
					CABundle: cert.GetCertificateChain(),
				},
				Rules: []admissionv1beta1.RuleWithOperations{
					{
						Operations: []admissionv1beta1.OperationType{admissionv1beta1.Create},
						Rule: admissionv1beta1.Rule{
							APIGroups:   []string{""},
							APIVersions: []string{"v1"},
							Resources:   []string{"pods"},
						},
					},
				},
			},
		},
	}
	data, err := json.Marshal(updatedWH)
	if err != nil {
		return err
	}

	_, err = clientSet.AdmissionregistrationV1beta1().MutatingWebhookConfigurations().Patch(
		context.Background(), webhookName, types.StrategicMergePatchType, data, metav1.PatchOptions{})
	if err != nil {
		log.Error().Err(err).Msgf("Error configuring webhook %s", webhookName)
		return err
	}

	log.Info().Msgf("Configured MutatingWebhookConfiguration %s", webhookName)
	return nil
}

func hookExists(clientSet kubernetes.Interface, webhookName string) error {
	_, err := clientSet.AdmissionregistrationV1beta1().MutatingWebhookConfigurations().Get(context.Background(), webhookName, metav1.GetOptions{})
	return err
}<|MERGE_RESOLUTION|>--- conflicted
+++ resolved
@@ -36,16 +36,8 @@
 )
 
 const (
-<<<<<<< HEAD
-	osmWebhookName        = "osm-inject.k8s.io"
-	osmWebhookLabelKey    = "app"
-	osmWebhookServiceName = constants.OSMControllerServiceName
-	osmWebhookLabelValue  = constants.OSMControllerServiceName
-	osmWebhookMutatePath  = "/mutate"
-=======
 	osmWebhookName       = "osm-inject.k8s.io"
 	osmWebhookMutatePath = "/mutate"
->>>>>>> 4be74c5a
 )
 
 // NewWebhook starts a new web server handling requests from the injector MutatingWebhookConfiguration
