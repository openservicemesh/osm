package injector

import (
	"encoding/json"
	"fmt"
	"strconv"
	"time"

	"github.com/google/uuid"
	"gomodules.xyz/jsonpatch/v2"
	"k8s.io/api/admission/v1beta1"
	corev1 "k8s.io/api/core/v1"
	"sigs.k8s.io/controller-runtime/pkg/webhook/admission"

	"github.com/openservicemesh/osm/pkg/catalog"
	"github.com/openservicemesh/osm/pkg/constants"
	"github.com/openservicemesh/osm/pkg/metricsstore"
)

func (wh *mutatingWebhook) createPatch(pod *corev1.Pod, req *v1beta1.AdmissionRequest, proxyUUID uuid.UUID) ([]byte, error) {
	namespace := req.Namespace

	// Issue a certificate for the proxy sidecar - used for Envoy to connect to XDS (not Envoy-to-Envoy connections)
	cn := catalog.NewCertCommonNameWithProxyID(proxyUUID, pod.Spec.ServiceAccountName, namespace)
	log.Debug().Msgf("Patching POD spec: service-account=%s, namespace=%s with certificate CN=%s", pod.Spec.ServiceAccountName, namespace, cn)
	startTime := time.Now()
	bootstrapCertificate, err := wh.certManager.IssueCertificate(cn, constants.XDSCertificateValidityPeriod)
	if err != nil {
		log.Error().Err(err).Msgf("Error issuing bootstrap certificate for Envoy with CN=%s", cn)
		return nil, err
	}
	elapsed := time.Since(startTime)

	metricsstore.DefaultMetricsStore.CertXdsIssuedCount.Inc()
	metricsstore.DefaultMetricsStore.CertXdsIssuedTime.
		WithLabelValues(cn.String()).Observe(elapsed.Seconds())
	originalHealthProbes := rewriteHealthProbes(pod)

	wh.meshCatalog.ExpectProxy(cn)
	// Create the bootstrap configuration for the Envoy proxy for the given pod
	envoyBootstrapConfigName := fmt.Sprintf("envoy-bootstrap-config-%s", proxyUUID)
	if _, err = wh.createEnvoyBootstrapConfig(envoyBootstrapConfigName, namespace, wh.osmNamespace, bootstrapCertificate, originalHealthProbes); err != nil {
		log.Error().Err(err).Msg("Failed to create bootstrap config for Envoy sidecar")
		return nil, err
	}

	// Create volume for envoy TLS secret
	pod.Spec.Volumes = append(pod.Spec.Volumes, getVolumeSpec(envoyBootstrapConfigName)...)

	// Add the Init Container
	initContainer := getInitContainerSpec(constants.InitContainerName, wh.config.InitContainerImage)
	pod.Spec.InitContainers = append(pod.Spec.InitContainers, initContainer)

	// envoyNodeID and envoyClusterID are required for Envoy proxy to start.
	envoyNodeID := pod.Spec.ServiceAccountName

	// envoyCluster ID will be used as an identifier to the tracing sink
	envoyClusterID := fmt.Sprintf("%s.%s", pod.Spec.ServiceAccountName, namespace)

	// Add the Envoy sidecar
	sidecar := getEnvoySidecarContainerSpec(constants.EnvoyContainerName, wh.config.SidecarImage, envoyNodeID, envoyClusterID, wh.configurator, originalHealthProbes)
	pod.Spec.Containers = append(pod.Spec.Containers, sidecar)

	enableMetrics, err := wh.isMetricsEnabled(namespace)
	if err != nil {
		log.Error().Err(err).Msgf("Error checking if namespace %s is enabled for metrics", namespace)
		return nil, err
	}
	if enableMetrics {
		if pod.Annotations == nil {
			pod.Annotations = make(map[string]string)
		}
		pod.Annotations[constants.PrometheusScrapeAnnotation] = strconv.FormatBool(true)
		pod.Annotations[constants.PrometheusPortAnnotation] = strconv.Itoa(constants.EnvoyPrometheusInboundListenerPort)
		pod.Annotations[constants.PrometheusPathAnnotation] = constants.PrometheusScrapePath
	}

	// This will append a label to the pod, which points to the unique Envoy ID used in the
	// xDS certificate for that Envoy. This label will help xDS match the actual pod to the Envoy that
	// connects to xDS (with the certificate's CN matching this label).
	if pod.Labels == nil {
		pod.Labels = make(map[string]string)
	}
	pod.Labels[constants.EnvoyUniqueIDLabelName] = proxyUUID.String()

	return json.Marshal(makePatches(req, pod))
}

func makePatches(req *v1beta1.AdmissionRequest, pod *corev1.Pod) []jsonpatch.JsonPatchOperation {
	original := req.Object.Raw
	current, err := json.Marshal(pod)
	if err != nil {
<<<<<<< HEAD
		log.Error().Err(err).Msgf("Error marshaling Pod %s/%s", pod.Namespace, pod.Name)
=======
		log.Error().Err(err).Msgf("Error marshaling Pod with UID=%s", pod.ObjectMeta.UID)
>>>>>>> ab76653a
	}
	admissionResponse := admission.PatchResponseFromRaw(original, current)
	return admissionResponse.Patches
}<|MERGE_RESOLUTION|>--- conflicted
+++ resolved
@@ -90,11 +90,7 @@
 	original := req.Object.Raw
 	current, err := json.Marshal(pod)
 	if err != nil {
-<<<<<<< HEAD
-		log.Error().Err(err).Msgf("Error marshaling Pod %s/%s", pod.Namespace, pod.Name)
-=======
 		log.Error().Err(err).Msgf("Error marshaling Pod with UID=%s", pod.ObjectMeta.UID)
->>>>>>> ab76653a
 	}
 	admissionResponse := admission.PatchResponseFromRaw(original, current)
 	return admissionResponse.Patches
