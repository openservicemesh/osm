package injector

import (
	"encoding/json"
	"fmt"

	"github.com/golang/glog"
	corev1 "k8s.io/api/core/v1"

	"github.com/open-service-mesh/osm/pkg/certificate"
	"github.com/open-service-mesh/osm/pkg/utils"
)

func (wh *Webhook) createPatch(pod *corev1.Pod, namespace string) ([]byte, error) {
	// Start patching the spec
	var patches []JSONPatchOperation
	glog.Infof("Patching POD spec: service-account=%s, namespace=%s", pod.Spec.ServiceAccountName, namespace)

	// Issue a certificate for the proxy sidecar
	subDomain := "osm.mesh" // TODO: don't hardcode this
	cn := certificate.CommonName(utils.NewCertCommonNameWithUUID(pod.Spec.ServiceAccountName, namespace, subDomain))
	cert, err := wh.certManager.IssueCertificate(cn)
	if err != nil {
		glog.Errorf("Failed to issue TLS certificate for Envoy: %s", err)
		return nil, err
	}

	// Create kube secret for TLS cert and key used For Envoy to communicate with xDS
	envoyTLSSecretName := fmt.Sprintf("tls-%s", pod.Spec.ServiceAccountName)
	_, err = wh.createEnvoyTLSSecret(envoyTLSSecretName, namespace, cert)
	if err != nil {
		glog.Errorf("Failed to create TLS secret for Envoy sidecar: %s", err)
		return nil, err
	}

	// Create kube configMap for Envoy bootstrap config
	envoyBootstrapConfigName := fmt.Sprintf("envoy-bootstrap-config-%s", pod.Spec.ServiceAccountName)
	_, err = wh.createEnvoyBootstrapConfig(envoyBootstrapConfigName, namespace, wh.osmNamespace)
	if err != nil {
		glog.Errorf("Failed to create bootstrap config for Envoy sidecar: %s", err)
		return nil, err
	}

	// Create volume for envoy TLS secret
	patches = append(patches, addVolume(
		pod.Spec.Volumes,
		getVolumeSpec(envoyBootstrapConfigName, envoyTLSSecretName),
		"/spec/volumes")...,
	)

	// Add the Init Container
	initContainerData := InitContainerData{
		Name:  InitContainerName,
		Image: wh.config.InitContainerImage,
	}
	initContainerSpec, err := getInitContainerSpec(pod, &initContainerData)
	if err != nil {
		return nil, err
	}
	patches = append(patches, addContainer(
		pod.Spec.InitContainers,
		[]corev1.Container{initContainerSpec},
		"/spec/initContainers")...,
	)

	// Add the Envoy sidecar
	envoySidecarData := EnvoySidecarData{
		Name:           envoySidecarContainerName,
		Image:          wh.config.SidecarImage,
		ServiceAccount: pod.Spec.ServiceAccountName,
	}
<<<<<<< HEAD
	envoySidecarSpec, err := getEnvoySidecarContainerSpec(&envoySidecarData)
=======

>>>>>>> c7de34f2
	patches = append(patches, addContainer(
		pod.Spec.Containers,
		[]corev1.Container{getEnvoySidecarContainerSpec(pod, &envoySidecarData)},
		"/spec/containers")...,
	)

	return json.Marshal(patches)
}

func addVolume(target, add []corev1.Volume, basePath string) (patch []JSONPatchOperation) {
	isFirst := len(target) == 0 // target is empty, use this to create the first item
	var value interface{}
	for _, volume := range add {
		value = volume
		path := basePath
		if isFirst {
			isFirst = false
			value = []corev1.Volume{volume}
		} else {
			path += "/-"
		}
		patch = append(patch, JSONPatchOperation{
			Op:    "add",
			Path:  path,
			Value: value,
		})
	}
	return patch
}

func addContainer(target, add []corev1.Container, basePath string) (patch []JSONPatchOperation) {
	isFirst := len(target) == 0 // target is empty, use this to create the first item
	var value interface{}
	for _, container := range add {
		value = container
		path := basePath
		if isFirst {
			isFirst = false
			value = []corev1.Container{container}
		} else {
			path += "/-"
		}
		patch = append(patch, JSONPatchOperation{
			Op:    "add",
			Path:  path,
			Value: value,
		})
	}
	return patch
}<|MERGE_RESOLUTION|>--- conflicted
+++ resolved
@@ -69,14 +69,9 @@
 		Image:          wh.config.SidecarImage,
 		ServiceAccount: pod.Spec.ServiceAccountName,
 	}
-<<<<<<< HEAD
-	envoySidecarSpec, err := getEnvoySidecarContainerSpec(&envoySidecarData)
-=======
-
->>>>>>> c7de34f2
 	patches = append(patches, addContainer(
 		pod.Spec.Containers,
-		[]corev1.Container{getEnvoySidecarContainerSpec(pod, &envoySidecarData)},
+		[]corev1.Container{getEnvoySidecarContainerSpec(&envoySidecarData)},
 		"/spec/containers")...,
 	)
 
