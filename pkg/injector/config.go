package injector

import (
<<<<<<< HEAD
=======
	"bufio"
	"bytes"
	"context"
>>>>>>> a9af16fb
	"encoding/base64"
	"fmt"
	"strconv"
	"strings"

	"gopkg.in/yaml.v2"
	corev1 "k8s.io/api/core/v1"
	metav1 "k8s.io/apimachinery/pkg/apis/meta/v1"

	"github.com/open-service-mesh/osm/pkg/certificate"
	"github.com/open-service-mesh/osm/pkg/constants"
)

func getEnvoyConfigYAML(config envoyBootstrapConfigMeta) ([]byte, error) {
	m := map[interface{}]interface{}{
		"admin": map[string]interface{}{
			"access_log_path": "/dev/stdout",
			"address": map[string]interface{}{
				"socket_address": map[string]string{
					"address":    "0.0.0.0",
					"port_value": strconv.Itoa(config.EnvoyAdminPort),
				},
			},
		},

		"dynamic_resources": map[string]interface{}{
			"ads_config": map[string]interface{}{
				"api_type": "GRPC",
				"grpc_services": []map[string]interface{}{
					{
						"envoy_grpc": map[string]interface{}{
							"cluster_name": config.XDSClusterName,
						},
					},
				},
				"set_node_on_first_message_only": true,
			},
			"cds_config": map[string]interface{}{
				"ads": map[string]string{},
			},
			"lds_config": map[string]interface{}{
				"ads": map[string]string{},
			},
		},

		"static_resources": map[string]interface{}{
			"clusters": []map[string]interface{}{
				{
					"name":                   config.XDSClusterName,
					"connect_timeout":        "0.25s",
					"type":                   "LOGICAL_DNS",
					"http2_protocol_options": map[string]string{},
					"tls_context": map[string]interface{}{
						"common_tls_context": map[string]interface{}{
							"alpn_protocols": []string{
								"h2",
							},
							"validation_context": map[string]interface{}{
								"trusted_ca": map[string]interface{}{
									"inline_bytes": config.RootCert,
								},
							},
							"tls_params": map[string]interface{}{
								"tls_minimum_protocol_version": "TLSv1_2",
								"tls_maximum_protocol_version": "TLSv1_3",
								"cipher_suites":                "[ECDHE-ECDSA-AES128-GCM-SHA256|ECDHE-ECDSA-CHACHA20-POLY1305]",
							},
							"tls_certificates": []map[string]interface{}{
								{
									"certificate_chain": map[string]interface{}{
										"inline_bytes": config.Cert,
									},
									"private_key": map[string]interface{}{
										"inline_bytes": config.Key,
									},
								},
							},
						},
					},
					"load_assignment": map[string]interface{}{
						"cluster_name": config.XDSClusterName,
						"endpoints": []map[string]interface{}{
							{
								"lb_endpoints": []map[string]interface{}{
									{
										"endpoint": map[string]interface{}{
											"address": map[string]interface{}{
												"socket_address": map[string]interface{}{
													"address":    config.XDSHost,
													"port_value": config.XDSPort,
												},
											},
										},
									},
								},
							},
						},
					},
				},
			},
		},
	}

	configYAML, err := yaml.Marshal(&m)
	if err != nil {
		log.Error().Err(err).Msgf("Error marshaling Envoy config struct into YAML")
		return nil, err
	}
	return configYAML, err
}

func (wh *Webhook) createEnvoyBootstrapConfig(name, namespace, osmNamespace string, cert certificate.Certificater) (*corev1.Secret, error) {
	configMeta := envoyBootstrapConfigMeta{
		EnvoyAdminPort: constants.EnvoyAdminPort,
		XDSClusterName: constants.AggregatedDiscoveryServiceName,

		RootCert: base64.StdEncoding.EncodeToString(cert.GetIssuingCA()),
		Cert:     base64.StdEncoding.EncodeToString(cert.GetCertificateChain()),
		Key:      base64.StdEncoding.EncodeToString(cert.GetPrivateKey()),

		XDSHost: fmt.Sprintf("%s.%s.svc.cluster.local", constants.AggregatedDiscoveryServiceName, osmNamespace),
		XDSPort: constants.AggregatedDiscoveryServicePort,
	}
	yamlContent, err := getEnvoyConfigYAML(configMeta)
	if err != nil {
		log.Error().Err(err).Msg("Error creating Envoy bootstrap YAML")
		return nil, err
	}

	secret := &corev1.Secret{
		ObjectMeta: metav1.ObjectMeta{
			Name: name,
		},
		Data: map[string][]byte{
			envoyBootstrapConfigFile: yamlContent,
		},
	}
	if existing, err := wh.kubeClient.CoreV1().Secrets(namespace).Get(context.Background(), name, metav1.GetOptions{}); err == nil {
		log.Info().Msgf("Updating bootstrap config Envoy: name=%s, namespace=%s", name, namespace)
		existing.Data = secret.Data
		return wh.kubeClient.CoreV1().Secrets(namespace).Update(context.Background(), existing, metav1.UpdateOptions{})
	}

	log.Info().Msgf("Creating bootstrap config for Envoy: name=%s, namespace=%s", name, namespace)
	return wh.kubeClient.CoreV1().Secrets(namespace).Create(context.Background(), secret, metav1.CreateOptions{})
}

func getEnvoyConfigPath() string {
	return strings.Join([]string{envoyProxyConfigPath, envoyBootstrapConfigFile}, "/")
}<|MERGE_RESOLUTION|>--- conflicted
+++ resolved
@@ -1,12 +1,7 @@
 package injector
 
 import (
-<<<<<<< HEAD
-=======
-	"bufio"
-	"bytes"
 	"context"
->>>>>>> a9af16fb
 	"encoding/base64"
 	"fmt"
 	"strconv"
