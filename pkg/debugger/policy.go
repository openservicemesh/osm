package debugger

import (
	"encoding/json"
	"fmt"
	"net/http"
)

type policies struct {
	TrafficSplits   []string `json:"traffic_splits"`
	SplitServices   []string `json:"split_services"`
	ServiceAccounts []string `json:"service_accounts"`
	TrafficSpecs    []string `json:"traffic_specs"`
	TrafficTargets  []string `json:"traffic_targets"`
	Services        []string `json:"services"`
}

func (ds debugServer) getSMIPoliciesHandler() http.Handler {
	return http.HandlerFunc(func(w http.ResponseWriter, r *http.Request) {
<<<<<<< HEAD
		trafficSplits, splitServices, serviceAccounts, trafficSpecs, trafficTargets, services := ds.meshCatalogDebugger.ListSMIPolicies()

		var p policies

		for _, item := range trafficSplits {
			p.TrafficSplits = append(p.TrafficSplits, item.Name)
		}

		for _, item := range splitServices {
			p.SplitServices = append(p.SplitServices, item.NamespacedService.String())
		}

		for _, item := range serviceAccounts {
			p.ServiceAccounts = append(p.ServiceAccounts, item.String())
		}

		for _, item := range trafficSpecs {
			p.TrafficSpecs = append(p.TrafficSpecs, item.Name)
		}

		for _, item := range trafficTargets {
			p.TrafficTargets = append(p.TrafficTargets, item.Name)
		}

		for _, itme := range services {
			p.Services = append(p.Services, itme.Name)
		}

		jsonPolicies, err := json.Marshal(p)
		if err != nil {
			log.Error().Err(err).Msg("Error marshalling p")
		}

		_, _ = fmt.Fprint(w, string(jsonPolicies))
=======
		_, _ = fmt.Fprintf(w, "{name: chelsea}")
>>>>>>> 4caf724f
	})
}<|MERGE_RESOLUTION|>--- conflicted
+++ resolved
@@ -17,7 +17,7 @@
 
 func (ds debugServer) getSMIPoliciesHandler() http.Handler {
 	return http.HandlerFunc(func(w http.ResponseWriter, r *http.Request) {
-<<<<<<< HEAD
+		_, _ = fmt.Fprintf(w, "hello")
 		trafficSplits, splitServices, serviceAccounts, trafficSpecs, trafficTargets, services := ds.meshCatalogDebugger.ListSMIPolicies()
 
 		var p policies
@@ -52,8 +52,5 @@
 		}
 
 		_, _ = fmt.Fprint(w, string(jsonPolicies))
-=======
-		_, _ = fmt.Fprintf(w, "{name: chelsea}")
->>>>>>> 4caf724f
 	})
 }