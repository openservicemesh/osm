--- conflicted
+++ resolved
@@ -98,7 +98,6 @@
 	//GetWeightedClusterForService returns the weighted cluster for a service
 	GetWeightedClusterForService(service service.NamespacedService) (service.WeightedCluster, error)
 
-<<<<<<< HEAD
 	// IsIngressService returns a boolean indicating if the service is a backend for an ingress resource
 	IsIngressService(service.NamespacedService) (bool, error)
 
@@ -110,10 +109,9 @@
 
 	// ListMonitoredNamespaces lists namespaces monitored by the control plane
 	ListMonitoredNamespaces() ([]string)
-=======
+	
 	// GetIngressRoutesPerHost returns the route policies per domain associated with an ingress service
 	GetIngressRoutesPerHost(service.NamespacedService) (map[string][]trafficpolicy.Route, error)
->>>>>>> 5cdabb6f
 }
 
 type announcementChannel struct {
