--- conflicted
+++ resolved
@@ -108,15 +108,9 @@
 	// GetIngressPoliciesForService returns the inbound traffic policies associated with an ingress service
 	GetIngressPoliciesForService(service.MeshService) ([]*trafficpolicy.InboundTrafficPolicy, error)
 
-<<<<<<< HEAD
 	// GetConnectedProxyCount returns the number of connected proxies
 	GetConnectedProxyCount() int
 
-	// ListMonitoredNamespaces lists namespaces monitored by the control plane
-	ListMonitoredNamespaces() []string
-
-=======
->>>>>>> 707593c3
 	// GetTargetPortToProtocolMappingForService returns a mapping of the service's ports to their corresponding application protocol.
 	// The ports returned are the actual ports on which the application exposes the service derived from the service's endpoints,
 	// ie. 'spec.ports[].targetPort' instead of 'spec.ports[].port' for a Kubernetes service.
