package catalog

import (
	"fmt"
	"reflect"
	"strings"

	mapset "github.com/deckarep/golang-set"
	corev1 "k8s.io/api/core/v1"

	"github.com/openservicemesh/osm/pkg/constants"
	"github.com/openservicemesh/osm/pkg/kubernetes"
	"github.com/openservicemesh/osm/pkg/service"
	"github.com/openservicemesh/osm/pkg/trafficpolicy"
)

const (
	//HTTPTraffic specifies HTTP Traffic Policy
	HTTPTraffic = "HTTPRouteGroup"
)

// ListTrafficPolicies returns all the traffic policies for a given service that Envoy proxy should be aware of.
func (mc *MeshCatalog) ListTrafficPolicies(service service.MeshService) ([]trafficpolicy.TrafficTarget, error) {
	log.Info().Msgf("Listing traffic policies for service: %s", service)

	if mc.configurator.IsPermissiveTrafficPolicyMode() {
		// Build traffic policies from service discovery for allow-all policy
		trafficPolicies, err := mc.buildAllowAllTrafficPolicies(service)
		if err != nil {
			log.Error().Err(err).Msgf("Failed to build allow-all traffic policy for service %s", service)
			return nil, err
		}
		return trafficPolicies, nil
	}

	// Build traffic policies from SMI
	allRoutes, err := mc.getHTTPPathsPerRoute()
	if err != nil {
		log.Error().Err(err).Msgf("Could not get all routes")
		return nil, err
	}

	allTrafficPolicies, err := getTrafficPolicyPerRoute(mc, allRoutes, service)
	if err != nil {
		log.Error().Err(err).Msgf("Could not get all traffic policies")
		return nil, err
	}
	return allTrafficPolicies, nil
}

// This function returns the list of connected services.
// This is a bimodal function:
//   - it could list services that are allowed to connect to the given service (inbound)
//   - it could list services that the given service can connect to (outbound)
func (mc *MeshCatalog) getAllowedDirectionalServices(svc service.MeshService, directn direction) ([]service.MeshService, error) {
	allTrafficPolicies, err := mc.ListTrafficPolicies(svc)
	if err != nil {
		log.Error().Err(err).Msg("Failed listing traffic routes")
		return nil, err
	}

	allowedServicesSet := mapset.NewSet()

	for _, policy := range allTrafficPolicies {
		if directn == inbound {
			// we are looking for services that can connect to the given service
			if policy.Destination.Equals(svc) {
				allowedServicesSet.Add(policy.Source)
			}
		}

		if directn == outbound {
			// we are looking for services the given svc can connect to
			if policy.Source.Equals(svc) {
				allowedServicesSet.Add(policy.Destination)
			}
		}
	}

	// Convert the set of interfaces to a list of namespaced services
	var allowedServices []service.MeshService
	for svc := range allowedServicesSet.Iter() {
		allowedServices = append(allowedServices, svc.(service.MeshService))
	}

	msg := map[direction]string{
		inbound:  "Allowed inbound services for destination service %q: %+v",
		outbound: "Allowed outbound services from source %q: %+v",
	}[directn]

	log.Trace().Msgf(msg, svc, allowedServices)

	return allowedServices, nil
}

// ListAllowedInboundServices lists the inbound services allowed to connect to the given service.
func (mc *MeshCatalog) ListAllowedInboundServices(destinationService service.MeshService) ([]service.MeshService, error) {
	return mc.getAllowedDirectionalServices(destinationService, inbound)

}

// ListAllowedOutboundServices lists the services the given service is allowed outbound connections to.
func (mc *MeshCatalog) ListAllowedOutboundServices(sourceService service.MeshService) ([]service.MeshService, error) {
	return mc.getAllowedDirectionalServices(sourceService, outbound)
}

//GetWeightedClusterForService returns the weighted cluster for a given service
func (mc *MeshCatalog) GetWeightedClusterForService(svc service.MeshService) (service.WeightedCluster, error) {
	log.Trace().Msgf("Finding weighted cluster for service %s", svc)

	if mc.configurator.IsPermissiveTrafficPolicyMode() {
		return getDefaultWeightedClusterForService(svc), nil
	}

	// Retrieve the weighted clusters from traffic split
	servicesList := mc.meshSpec.ListTrafficSplitServices()
	for _, activeService := range servicesList {
		if activeService.Service == svc {
			return service.WeightedCluster{
				ClusterName: service.ClusterName(activeService.Service.String()),
				Weight:      activeService.Weight,
			}, nil
		}
	}

	// Use a default weighted cluster as an SMI TrafficSplit policy is not defined for the service
	return getDefaultWeightedClusterForService(svc), nil
}

// hostnamesTostr returns a comma separated string of hostnames from the list
func hostnamesTostr(hostnames []string) string {
	return strings.Join(hostnames, ",")
}

// GetHostnamesForService returns the hostnames for a service.
// The hostname can be the FQDN for the service, and can include ports as well.
// Ex. bookstore.default, bookstore.default:80, bookstore.default.svc, bookstore.default.svc:80 etc.
func (mc *MeshCatalog) GetHostnamesForService(meshService service.MeshService) (string, error) {
	log.Trace().Msgf("Finding domain for service %s", meshService)

	if mc.configurator.IsPermissiveTrafficPolicyMode() {
		hostnames, err := mc.getServiceHostnames(meshService)
		if err != nil {
			log.Error().Err(err).Msgf("Error getting service hostnames for MeshService %s", meshService)
			return "", err
		}
		return hostnamesTostr(hostnames), nil
	}

	// Retrieve the domain name from traffic split
	servicesList := mc.meshSpec.ListTrafficSplitServices()
	for _, activeService := range servicesList {
		if activeService.Service == meshService {
			log.Trace().Msgf("Getting hostnames for service %s", meshService)
			rootServiceName := kubernetes.GetServiceFromHostname(activeService.RootService)
			rootMeshService := service.MeshService{
				Namespace: meshService.Namespace,
				Name:      rootServiceName,
			}
			hostnames, err := mc.getServiceHostnames(rootMeshService)
			log.Trace().Msgf("hostnames for service %s: %v", meshService, hostnames)
			if err != nil {
				log.Error().Err(err).Msgf("Error getting service hostnames for MeshService %s", meshService)
				return "", err
			}
			return hostnamesTostr(hostnames), nil
		}
	}

	// This service is not a backend for a traffic split policy.
	// The hostnames for this service are the Kubernetes service DNS names.
	hostnames, err := mc.getServiceHostnames(meshService)
	if err != nil {
		log.Error().Err(err).Msgf("Error getting service hostnames for MeshService %s", meshService)
		return "", err
	}

	return hostnamesTostr(hostnames), nil
}

// getServiceHostnames returns a list of hostnames corresponding to the service
func (mc *MeshCatalog) getServiceHostnames(meshService service.MeshService) ([]string, error) {
	svc, err := mc.meshSpec.GetService(meshService)
	if err != nil {
		log.Error().Err(err).Msgf("Error finding service %q", meshService)
		return nil, err
	}

	hostnames := kubernetes.GetHostnamesForService(svc)
	return hostnames, nil
}

func (mc *MeshCatalog) getHTTPPathsPerRoute() (map[trafficpolicy.TrafficSpecName]map[trafficpolicy.TrafficSpecMatchName]trafficpolicy.Route, error) {
	routePolicies := make(map[trafficpolicy.TrafficSpecName]map[trafficpolicy.TrafficSpecMatchName]trafficpolicy.Route)
	for _, trafficSpecs := range mc.meshSpec.ListHTTPTrafficSpecs() {
		log.Debug().Msgf("Discovered TrafficSpec resource: %s/%s", trafficSpecs.Namespace, trafficSpecs.Name)
		if trafficSpecs.Spec.Matches == nil {
			log.Error().Msgf("TrafficSpec %s/%s has no matches in route; Skipping...", trafficSpecs.Namespace, trafficSpecs.Name)
			continue
		}

		// since this method gets only specs related to HTTPRouteGroups added HTTPTraffic to the specKey by default
		specKey := mc.getTrafficSpecName(HTTPTraffic, trafficSpecs.Namespace, trafficSpecs.Name)
		routePolicies[specKey] = make(map[trafficpolicy.TrafficSpecMatchName]trafficpolicy.Route)
		for _, trafficSpecsMatches := range trafficSpecs.Spec.Matches {
			serviceRoute := trafficpolicy.Route{}
			serviceRoute.PathRegex = trafficSpecsMatches.PathRegex
			serviceRoute.Methods = trafficSpecsMatches.Methods
			serviceRoute.Headers = trafficSpecsMatches.Headers
			if len(serviceRoute.Headers) != 0 {
				// When pathRegex and methods are not defined, the header filters are applied to any path and all HTTP methods
				if serviceRoute.PathRegex == "" {
					serviceRoute.PathRegex = constants.RegexMatchAll
				}
				if serviceRoute.Methods == nil {
					serviceRoute.Methods = []string{constants.WildcardHTTPMethod}
				}
			}
			routePolicies[specKey][trafficpolicy.TrafficSpecMatchName(trafficSpecsMatches.Name)] = serviceRoute
		}
	}
	log.Debug().Msgf("Constructed HTTP path routes: %+v", routePolicies)
	return routePolicies, nil
}

func (mc *MeshCatalog) getTrafficSpecName(trafficSpecKind string, trafficSpecNamespace string, trafficSpecName string) trafficpolicy.TrafficSpecName {
	specKey := fmt.Sprintf("%s/%s/%s", trafficSpecKind, trafficSpecNamespace, trafficSpecName)
	return trafficpolicy.TrafficSpecName(specKey)
}

func getTrafficPolicyPerRoute(mc *MeshCatalog, routePolicies map[trafficpolicy.TrafficSpecName]map[trafficpolicy.TrafficSpecMatchName]trafficpolicy.Route, meshService service.MeshService) ([]trafficpolicy.TrafficTarget, error) {
	var trafficPolicies []trafficpolicy.TrafficTarget
	for _, trafficTargets := range mc.meshSpec.ListTrafficTargets() {
		log.Debug().Msgf("Discovered TrafficTarget resource: %s/%s", trafficTargets.Namespace, trafficTargets.Name)
		if trafficTargets.Spec.Rules == nil || len(trafficTargets.Spec.Rules) == 0 {
			log.Error().Msgf("TrafficTarget %s/%s has no spec routes; Skipping...", trafficTargets.Namespace, trafficTargets.Name)
			continue
		}

		dstNamespacedServiceAcc := service.K8sServiceAccount{
			Namespace: trafficTargets.Spec.Destination.Namespace,
			Name:      trafficTargets.Spec.Destination.Name,
		}
		destService, destErr := mc.GetServiceForServiceAccount(dstNamespacedServiceAcc)
		if destErr != nil {
			log.Error().Msgf("TrafficTarget %s/%s could not get destination services for service account %s", trafficTargets.Namespace, trafficTargets.Name, dstNamespacedServiceAcc.String())
			return nil, destErr
		}

		for _, trafficSources := range trafficTargets.Spec.Sources {
			namespacedServiceAccount := service.K8sServiceAccount{
				Namespace: trafficSources.Namespace,
				Name:      trafficSources.Name,
			}

			srcServices, srcErr := mc.GetServiceForServiceAccount(namespacedServiceAccount)
			if srcErr != nil {
				log.Error().Msgf("TrafficTarget %s/%s could not get source services for service account %s", trafficTargets.Namespace, trafficTargets.Name, fmt.Sprintf("%s/%s", trafficSources.Namespace, trafficSources.Name))
				return nil, srcErr
			}

			trafficTarget := trafficpolicy.TrafficTarget{
				Name:        trafficTargets.Name,
				Destination: destService,
				Source:      srcServices,
			}

			for _, trafficTargetSpecs := range trafficTargets.Spec.Rules {
				if trafficTargetSpecs.Kind != HTTPTraffic {
					log.Error().Msgf("TrafficTarget %s/%s has Spec Kind %s which isn't supported for now; Skipping...", trafficTargets.Namespace, trafficTargets.Name, trafficTargetSpecs.Kind)
					continue
				}

				specKey := mc.getTrafficSpecName(trafficTargetSpecs.Kind, trafficTargets.Namespace, trafficTargetSpecs.Name)
				routePoliciesMatched, matchFound := routePolicies[specKey]
				if !matchFound {
					log.Error().Msgf("TrafficTarget %s/%s could not find a TrafficSpec %s", trafficTargets.Namespace, trafficTargets.Name, specKey)
					return nil, errNoTrafficSpecFoundForTrafficPolicy

				}
				if len(trafficTargetSpecs.Matches) == 0 {
					// no match name provided, so routes are build for all matches in traffic spec
					for _, routePolicy := range routePoliciesMatched {
						trafficTarget.Route = routePolicy
						// append a traffic trafficTarget only if it corresponds to the service
						if trafficTarget.Source.Equals(meshService) || trafficTarget.Destination.Equals(meshService) {
							trafficPolicies = append(trafficPolicies, trafficTarget)
						}
					}
				} else {
					// route is built only for the matche name specified in the trafficTarget
					for _, specMatchesName := range trafficTargetSpecs.Matches {
						routePolicy, matchFound := routePoliciesMatched[trafficpolicy.TrafficSpecMatchName(specMatchesName)]
						if !matchFound {
							log.Error().Msgf("TrafficTarget %s/%s could not find a TrafficSpec %s with match name %s", trafficTargets.Namespace, trafficTargets.Name, specKey, specMatchesName)
							return nil, errNoTrafficSpecFoundForTrafficPolicy
						}
						trafficTarget.Route = routePolicy
						// append a traffic trafficTarget only if it corresponds to the service
						if trafficTarget.Source.Equals(meshService) || trafficTarget.Destination.Equals(meshService) {
							trafficPolicies = append(trafficPolicies, trafficTarget)
						}
					}
				}
			}
		}
	}

	log.Debug().Msgf("Constructed traffic policies: %+v", trafficPolicies)
	return trafficPolicies, nil
}

func (mc *MeshCatalog) buildAllowAllTrafficPolicies(service service.MeshService) ([]trafficpolicy.TrafficTarget, error) {
	services, err := mc.meshSpec.ListServices()
	if err != nil {
		log.Error().Err(err).Msgf("Error building traffic policies for service %s", service)
		return nil, err
	}

	var trafficTargets []trafficpolicy.TrafficTarget
	for _, source := range services {
		for _, destination := range services {
			if reflect.DeepEqual(source, destination) {
				continue
			}
			allowTrafficTarget := mc.buildAllowPolicyForSourceToDest(source, destination)
			trafficTargets = append(trafficTargets, allowTrafficTarget)
		}
	}
	log.Trace().Msgf("all traffic policies: %v", trafficTargets)
	return trafficTargets, nil
}

func k8sSvcToMeshSvc(svc *corev1.Service) service.MeshService {
	return service.MeshService{
		Namespace: svc.Namespace,
		Name:      svc.Name,
	}
}

func (mc *MeshCatalog) buildAllowPolicyForSourceToDest(source *corev1.Service, destination *corev1.Service) trafficpolicy.TrafficTarget {
	allowAllRoute := trafficpolicy.Route{
		PathRegex: constants.RegexMatchAll,
		Methods:   []string{constants.WildcardHTTPMethod},
	}
	srcMeshSvc := k8sSvcToMeshSvc(source)
	dstMeshSvc := k8sSvcToMeshSvc(destination)
	return trafficpolicy.TrafficTarget{
<<<<<<< HEAD

		// TODO(draychev): we need to improve the naming convention for allow-all routes
		// See Github Issue: https://github.com/openservicemesh/osm/issues/1503
		Name: fmt.Sprintf("%s->%s", source, destination),

		Destination: k8sSvcToMeshSvc(destination),
		Source:      k8sSvcToMeshSvc(source),
=======
		Name:        fmt.Sprintf("%s->%s", srcMeshSvc, dstMeshSvc),
		Destination: dstMeshSvc,
		Source:      srcMeshSvc,
>>>>>>> d9ebccc9
		Route:       allowAllRoute,
	}
}

func getDefaultWeightedClusterForService(meshService service.MeshService) service.WeightedCluster {
	return service.WeightedCluster{
		ClusterName: service.ClusterName(meshService.String()),
		Weight:      constants.ClusterWeightAcceptAll,
	}
}<|MERGE_RESOLUTION|>--- conflicted
+++ resolved
@@ -346,19 +346,9 @@
 	srcMeshSvc := k8sSvcToMeshSvc(source)
 	dstMeshSvc := k8sSvcToMeshSvc(destination)
 	return trafficpolicy.TrafficTarget{
-<<<<<<< HEAD
-
-		// TODO(draychev): we need to improve the naming convention for allow-all routes
-		// See Github Issue: https://github.com/openservicemesh/osm/issues/1503
-		Name: fmt.Sprintf("%s->%s", source, destination),
-
-		Destination: k8sSvcToMeshSvc(destination),
-		Source:      k8sSvcToMeshSvc(source),
-=======
 		Name:        fmt.Sprintf("%s->%s", srcMeshSvc, dstMeshSvc),
 		Destination: dstMeshSvc,
 		Source:      srcMeshSvc,
->>>>>>> d9ebccc9
 		Route:       allowAllRoute,
 	}
 }
