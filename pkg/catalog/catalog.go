package catalog

import (
	"fmt"
	"strings"
	"time"

	envoy "github.com/envoyproxy/go-control-plane/envoy/api/v2"
	protobufTypes "github.com/gogo/protobuf/types"
	"github.com/golang/glog"

	"github.com/deislabs/smc/pkg/endpoint"
	smcEnvoy "github.com/deislabs/smc/pkg/envoy"
	"github.com/deislabs/smc/pkg/envoy/cla"
<<<<<<< HEAD
	"github.com/deislabs/smc/pkg/envoy/rc"
	"github.com/deislabs/smc/pkg/mesh"
=======
	"github.com/deislabs/smc/pkg/smi"
>>>>>>> d0695eb5
)

const (
	//HTTPTraffic specifies HTTP Traffic Policy
	HTTPTraffic = "HTTPRouteGroup"
)

// NewServiceCatalog creates a new service catalog
func NewServiceCatalog(meshSpec smi.MeshSpec, endpointsProviders ...endpoint.Provider) MeshCataloger {
	glog.Info("[catalog] Create a new Service Catalog.")
	serviceCatalog := MeshCatalog{
		servicesCache:      make(map[endpoint.ServiceName][]endpoint.Endpoint),
		endpointsProviders: endpointsProviders,
		meshSpec:           meshSpec,
	}

	// NOTE(draychev): helpful while developing alpha MVP -- remove before releasing beta version.
	go func() {
		counter := 0
		for {
			glog.V(7).Infof("------------------------- Service Catalog Cache Refresh %d -------------------------", counter)
			counter++
			serviceCatalog.refreshCache()
			time.Sleep(5 * time.Second)
		}
	}()
	return &serviceCatalog
}

// ListEndpoints constructs a DiscoveryResponse with all endpoints the given Envoy proxy should be aware of.
// The bool return value indicates whether there have been any changes since the last invocation of this function.
func (sc *MeshCatalog) ListEndpoints(clientID smi.ClientIdentity) (*envoy.DiscoveryResponse, bool, error) {
	glog.Info("[catalog] Listing Endpoints for client: ", clientID)
	allServices, err := sc.getWeightedEndpointsPerService()
	if err != nil {
		glog.Error("[catalog] Could not refresh weighted services: ", err)
		return nil, false, err
	}
	var protos []*protobufTypes.Any
	for targetServiceName, weightedServices := range allServices {
		loadAssignment := cla.NewClusterLoadAssignment(targetServiceName, weightedServices)

		proto, err := protobufTypes.MarshalAny(&loadAssignment)
		if err != nil {
			glog.Errorf("[catalog] Error marshalling ClusterLoadAssignmentURI %+v: %s", loadAssignment, err)
			continue
		}
		protos = append(protos, proto)
		/*
				// TODO(draychev): this needs to happen per Envoy proxy - not for all of them
				sc.lastVersion = e.lastVersion + 1
				e.lastNonce = string(time.Now().Nanosecond())

			resp.Nonce = e.lastNonce
			resp.VersionInfo = fmt.Sprintf("v%d", e.lastVersion)
		*/

	}

	resp := &envoy.DiscoveryResponse{
		Resources: protos,
		TypeUrl:   cla.ClusterLoadAssignmentURI,
	}

	return resp, false, nil
}

<<<<<<< HEAD
// ListTrafficRoutes constructs a DiscoveryResponse with all routes the given Envoy proxy should be aware of.
// The bool return value indicates whether there have been any changes since the last invocation of this function.
func (sc *ServiceCatalog) ListTrafficRoutes(clientID mesh.ClientIdentity) (*envoy.DiscoveryResponse, bool, error) {
	glog.Info("[catalog] Listing Routes for client: ", clientID)
	allRoutes, err := sc.getHTTPPathsPerRoute()
	if err != nil {
		glog.Error("[catalog] Could not get all routes: ", err)
		return nil, false, err
	}

	allTrafficPolicies, err := getTrafficPolicyPerRoute(sc, allRoutes)
	if err != nil {
		glog.Error("[catalog] Could not get all traffic policies: ", err)
		return nil, false, err
	}

	var protos []*protobufTypes.Any
	for _, trafficPolicies := range allTrafficPolicies {
		routeConfiguration := rc.NewRouteConfiguration(trafficPolicies)

		proto, err := protobufTypes.MarshalAny(&routeConfiguration)
		if err != nil {
			glog.Errorf("[catalog] Error marshalling RouteConfigurationURI %+v: %s", routeConfiguration, err)
			continue
		}
		protos = append(protos, proto)
	}

	resp := &envoy.DiscoveryResponse{
		Resources: protos,
		TypeUrl:   rc.RouteConfigurationURI,
	}

	return resp, false, nil
}

func (sc *ServiceCatalog) refreshCache() {
=======
func (sc *MeshCatalog) refreshCache() {
>>>>>>> d0695eb5
	glog.Info("[catalog] Refresh cache...")
	servicesCache := make(map[endpoint.ServiceName][]endpoint.Endpoint)
	// TODO(draychev): split the namespace from the service name -- non-K8s services won't have namespace
	for _, namespacedServiceName := range sc.meshSpec.ListServices() {
		for _, provider := range sc.endpointsProviders {
			newIps := provider.ListEndpointsForService(namespacedServiceName)
			glog.V(7).Infof("[catalog][%s] Found ips=%+v for service=%s", provider.GetID(), endpointsToString(newIps), namespacedServiceName)
			if existingIps, exists := servicesCache[namespacedServiceName]; exists {
				servicesCache[namespacedServiceName] = append(existingIps, newIps...)
			} else {
				servicesCache[namespacedServiceName] = newIps
			}
		}
	}
	glog.Infof("[catalog] Services cache: %+v", servicesCache)
	sc.Lock()
	sc.servicesCache = servicesCache
	sc.Unlock()
}

func endpointsToString(endpoints []endpoint.Endpoint) []string {
	var epts []string
	for _, ept := range endpoints {
		epts = append(epts, fmt.Sprintf("%s:%d", ept.IP, ept.Port))
	}
	return epts
}

func (sc *MeshCatalog) getWeightedEndpointsPerService() (map[endpoint.ServiceName][]endpoint.WeightedService, error) {
	byTargetService := make(map[endpoint.ServiceName][]endpoint.WeightedService)
	backendWeight := make(map[string]int)

	for _, trafficSplit := range sc.meshSpec.ListTrafficSplits() {
		targetServiceName := endpoint.ServiceName(trafficSplit.Spec.Service)
		var services []endpoint.WeightedService
		glog.V(7).Infof("[EDS][catalog] Discovered TrafficSplit resource: %s/%s for service %s\n", trafficSplit.Namespace, trafficSplit.Name, targetServiceName)
		if trafficSplit.Spec.Backends == nil {
			glog.Errorf("[EDS][catalog] TrafficSplit %s/%s has no Backends in Spec; Skipping...", trafficSplit.Namespace, trafficSplit.Name)
			continue
		}
		for _, trafficSplitBackend := range trafficSplit.Spec.Backends {
			// TODO(draychev): PULL THIS FROM SERVICE REGISTRY
			// svcName := mesh.ServiceName(fmt.Sprintf("%s/%s", trafficSplit.Namespace, trafficSplitBackend.ServiceName))
			backendWeight[trafficSplitBackend.Service] = trafficSplitBackend.Weight
			weightedService := endpoint.WeightedService{}
			weightedService.ServiceName = endpoint.ServiceName(trafficSplitBackend.Service)
			weightedService.Weight = trafficSplitBackend.Weight
			var err error
			namespaced := fmt.Sprintf("%s/%s", trafficSplit.Namespace, trafficSplitBackend.Service)
			if weightedService.Endpoints, err = sc.listEndpointsForService(endpoint.ServiceName(namespaced)); err != nil {
				glog.Errorf("[catalog] Error getting Endpoints for service %s: %s", namespaced, err)
				weightedService.Endpoints = []endpoint.Endpoint{}
			}
			services = append(services, weightedService)
		}
		byTargetService[targetServiceName] = services
	}
	glog.V(7).Infof("[catalog] Constructed weighted services: %+v", byTargetService)
	return byTargetService, nil
}

<<<<<<< HEAD
func (sc *ServiceCatalog) getHTTPPathsPerRoute() (map[string]endpoint.RoutePaths, error) {
	routes := make(map[string]endpoint.RoutePaths)
	for _, trafficSpecs := range sc.meshTopology.ListHTTPTrafficSpecs() {
		glog.V(7).Infof("[RDS][catalog] Discovered TrafficSpec resource: %s/%s \n", trafficSpecs.Namespace, trafficSpecs.Name)
		if trafficSpecs.Matches == nil {
			glog.Errorf("[RDS][catalog] TrafficSpec %s/%s has no matches in route; Skipping...", trafficSpecs.Namespace, trafficSpecs.Name)
			continue
		}
		trafficKind := trafficSpecs.Kind
		spec := fmt.Sprintf("%s/%s/%s", trafficSpecs.Name, trafficKind, trafficSpecs.Namespace)
		//todo (snchh) : no mapping yet for route methods (GET,POST) in the envoy configuration
		for _, trafficSpecsMatches := range trafficSpecs.Matches {
			serviceRoute := endpoint.RoutePaths{}
			serviceRoute.RoutePathRegex = trafficSpecsMatches.PathRegex
			serviceRoute.RouteMethods = trafficSpecsMatches.Methods
			routes[fmt.Sprintf("%s/%s", spec, trafficSpecsMatches.Name)] = serviceRoute
		}
	}
	glog.V(7).Infof("[catalog] Constructed HTTP path routes: %+v", routes)
	return routes, nil
}

func getTrafficPolicyPerRoute(sc *ServiceCatalog, routes map[string]endpoint.RoutePaths) ([]endpoint.TrafficTargetPolicies, error) {
	var trafficPolicies []endpoint.TrafficTargetPolicies
	for _, trafficTargets := range sc.meshTopology.ListTrafficTargets() {
		glog.V(7).Infof("[RDS][catalog] Discovered TrafficTarget resource: %s/%s \n", trafficTargets.Namespace, trafficTargets.Name)
		if trafficTargets.Specs == nil || len(trafficTargets.Specs) == 0 {
			glog.Errorf("[RDS][catalog] TrafficTarget %s/%s has no spec routes; Skipping...", trafficTargets.Namespace, trafficTargets.Name)
			continue
		}

		for _, trafficSources := range trafficTargets.Sources {
			trafficTargetPolicy := endpoint.TrafficTargetPolicies{}
			trafficTargetPolicy.PolicyName = trafficTargets.Name
			trafficTargetPolicy.Destination = trafficTargets.Destination.Name
			trafficTargetPolicy.Source = trafficSources.Name
			for _, trafficTargetSpecs := range trafficTargets.Specs {
				if trafficTargetSpecs.Kind != HTTPTraffic {
					glog.Errorf("[RDS][catalog] TrafficTarget %s/%s has Spec Kind %s which isn't supported for now; Skipping...", trafficTargets.Namespace, trafficTargets.Name, trafficTargetSpecs.Kind)
					continue
				}
				trafficTargetPolicy.PolicyRoutePaths = []endpoint.RoutePaths{}

				for _, specMatches := range trafficTargetSpecs.Matches {
					routePath := routes[fmt.Sprintf("%s/%s/%s/%s", trafficTargetSpecs.Name, trafficTargetSpecs.Kind, trafficTargets.Namespace, specMatches)]
					trafficTargetPolicy.PolicyRoutePaths = append(trafficTargetPolicy.PolicyRoutePaths, routePath)
				}
			}
			trafficPolicies = append(trafficPolicies, trafficTargetPolicy)
		}
	}

	glog.V(7).Infof("[catalog] Constructed traffic routes: %+v", trafficPolicies)
	return trafficPolicies, nil
}

func (sc *ServiceCatalog) listEndpointsForService(namespacedServiceName endpoint.ServiceName) ([]endpoint.Endpoint, error) {
=======
func (sc *MeshCatalog) listEndpointsForService(namespacedServiceName endpoint.ServiceName) ([]endpoint.Endpoint, error) {
>>>>>>> d0695eb5
	sc.Lock()
	defer sc.Unlock()
	// TODO(draychev): split namespace from the service name -- for non-K8s services
	glog.Infof("[catalog] listEndpointsForService %s", namespacedServiceName)
	if _, found := sc.servicesCache[namespacedServiceName]; !found {
		sc.refreshCache()
	}
	var endpoints []endpoint.Endpoint
	var found bool
	if endpoints, found = sc.servicesCache[namespacedServiceName]; !found {
		glog.Errorf("[catalog] Did not find any Endpoints for service %s", namespacedServiceName)
		return nil, errNotFound
	}
	glog.Infof("[catalog] Found Endpoints %s for service %s", strings.Join(endpointsToString(endpoints), ","), namespacedServiceName)
	return endpoints, nil
}

// RegisterNewEndpoint adds a newly connected Envoy proxy to the list of self-announced endpoints for a service.
func (sc *MeshCatalog) RegisterNewEndpoint(smi.ClientIdentity) {
	// TODO(draychev): implement
	panic("NotImplemented")
}

// ListEndpointsProviders retrieves the full list of endpoints providers registered with Service Catalog so far.
func (sc *MeshCatalog) ListEndpointsProviders() []endpoint.Provider {
	// TODO(draychev): implement
	panic("NotImplemented")
}

// GetAnnouncementChannel returns an instance of a channel, which notifies the system of an event requiring the execution of ListEndpoints.
func (sc *MeshCatalog) GetAnnouncementChannel() chan struct{} {
	// TODO(draychev): implement
	panic("NotImplemented")
}

// RegisterProxy implements MeshCatalog and registers a newly connected proxy.
func (sc *MeshCatalog) RegisterProxy(proxy smcEnvoy.Proxyer) {
	// TODO(draychev): implement
	panic("NotImplemented")
}<|MERGE_RESOLUTION|>--- conflicted
+++ resolved
@@ -12,12 +12,9 @@
 	"github.com/deislabs/smc/pkg/endpoint"
 	smcEnvoy "github.com/deislabs/smc/pkg/envoy"
 	"github.com/deislabs/smc/pkg/envoy/cla"
-<<<<<<< HEAD
 	"github.com/deislabs/smc/pkg/envoy/rc"
 	"github.com/deislabs/smc/pkg/mesh"
-=======
 	"github.com/deislabs/smc/pkg/smi"
->>>>>>> d0695eb5
 )
 
 const (
@@ -85,10 +82,9 @@
 	return resp, false, nil
 }
 
-<<<<<<< HEAD
 // ListTrafficRoutes constructs a DiscoveryResponse with all routes the given Envoy proxy should be aware of.
 // The bool return value indicates whether there have been any changes since the last invocation of this function.
-func (sc *ServiceCatalog) ListTrafficRoutes(clientID mesh.ClientIdentity) (*envoy.DiscoveryResponse, bool, error) {
+func (sc *MeshCatalog) ListTrafficRoutes(clientID mesh.ClientIdentity) (*envoy.DiscoveryResponse, bool, error) {
 	glog.Info("[catalog] Listing Routes for client: ", clientID)
 	allRoutes, err := sc.getHTTPPathsPerRoute()
 	if err != nil {
@@ -122,10 +118,7 @@
 	return resp, false, nil
 }
 
-func (sc *ServiceCatalog) refreshCache() {
-=======
 func (sc *MeshCatalog) refreshCache() {
->>>>>>> d0695eb5
 	glog.Info("[catalog] Refresh cache...")
 	servicesCache := make(map[endpoint.ServiceName][]endpoint.Endpoint)
 	// TODO(draychev): split the namespace from the service name -- non-K8s services won't have namespace
@@ -187,10 +180,9 @@
 	return byTargetService, nil
 }
 
-<<<<<<< HEAD
-func (sc *ServiceCatalog) getHTTPPathsPerRoute() (map[string]endpoint.RoutePaths, error) {
+func (sc *MeshCatalog) getHTTPPathsPerRoute() (map[string]endpoint.RoutePaths, error) {
 	routes := make(map[string]endpoint.RoutePaths)
-	for _, trafficSpecs := range sc.meshTopology.ListHTTPTrafficSpecs() {
+	for _, trafficSpecs := range sc.meshSpec.ListHTTPTrafficSpecs() {
 		glog.V(7).Infof("[RDS][catalog] Discovered TrafficSpec resource: %s/%s \n", trafficSpecs.Namespace, trafficSpecs.Name)
 		if trafficSpecs.Matches == nil {
 			glog.Errorf("[RDS][catalog] TrafficSpec %s/%s has no matches in route; Skipping...", trafficSpecs.Namespace, trafficSpecs.Name)
@@ -210,9 +202,9 @@
 	return routes, nil
 }
 
-func getTrafficPolicyPerRoute(sc *ServiceCatalog, routes map[string]endpoint.RoutePaths) ([]endpoint.TrafficTargetPolicies, error) {
+func getTrafficPolicyPerRoute(sc *MeshCatalog, routes map[string]endpoint.RoutePaths) ([]endpoint.TrafficTargetPolicies, error) {
 	var trafficPolicies []endpoint.TrafficTargetPolicies
-	for _, trafficTargets := range sc.meshTopology.ListTrafficTargets() {
+	for _, trafficTargets := range sc.meshSpec.ListTrafficTargets() {
 		glog.V(7).Infof("[RDS][catalog] Discovered TrafficTarget resource: %s/%s \n", trafficTargets.Namespace, trafficTargets.Name)
 		if trafficTargets.Specs == nil || len(trafficTargets.Specs) == 0 {
 			glog.Errorf("[RDS][catalog] TrafficTarget %s/%s has no spec routes; Skipping...", trafficTargets.Namespace, trafficTargets.Name)
@@ -244,10 +236,7 @@
 	return trafficPolicies, nil
 }
 
-func (sc *ServiceCatalog) listEndpointsForService(namespacedServiceName endpoint.ServiceName) ([]endpoint.Endpoint, error) {
-=======
 func (sc *MeshCatalog) listEndpointsForService(namespacedServiceName endpoint.ServiceName) ([]endpoint.Endpoint, error) {
->>>>>>> d0695eb5
 	sc.Lock()
 	defer sc.Unlock()
 	// TODO(draychev): split namespace from the service name -- for non-K8s services
