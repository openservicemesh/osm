package catalog

import (
<<<<<<< HEAD
	"fmt"
=======
	"time"

	mapset "github.com/deckarep/golang-set"
>>>>>>> b4091978
	"github.com/golang/glog"
	"net/http"
	"os"

	"github.com/deislabs/smc/pkg/certificate"
	"github.com/deislabs/smc/pkg/endpoint"
	"github.com/deislabs/smc/pkg/smi"
)

// NewMeshCatalog creates a new service catalog
func NewMeshCatalog(meshSpec smi.MeshSpec, certManager certificate.Manager, stop <-chan struct{}, endpointsProviders ...endpoint.Provider) *MeshCatalog {
	glog.Info("[catalog] Create a new Service MeshCatalog.")
	sc := MeshCatalog{
		endpointsProviders: endpointsProviders,
		meshSpec:           meshSpec,
		certManager:        certManager,

		servicesCache:        make(map[endpoint.ServiceName][]endpoint.Endpoint),
		certificateCache:     make(map[endpoint.ServiceName]certificate.Certificater),
		connectedProxies:     mapset.NewSet(),
		announcementChannels: mapset.NewSet(),
		serviceAccountsCache: make(map[endpoint.ServiceAccount][]endpoint.ServiceName),
		targetServicesCache:  make(map[endpoint.ServiceName][]endpoint.ServiceName),
	}
<<<<<<< HEAD
	serviceCatalog.run(stop)
	return &serviceCatalog
}

func (sc *MeshCatalog) GetDebugInfo() http.Handler {
	return http.HandlerFunc(func(w http.ResponseWriter, r *http.Request) {
		// TODO(draychev): convert to CLI flag
		if value, ok := os.LookupEnv("SMC_ENABLE_DEBUG"); ok && value == "true" {
			_, _ = fmt.Fprintf(w, "hello\n")
		}
	})
}

func newMessageBroker(stop <-chan struct{}) *MessageBroker {
	return &MessageBroker{
		stop:         stop,
		proxyChanMap: make(map[envoy.ProxyID]chan interface{}),
=======

	for _, announcementChannel := range sc.getAnnouncementChannels() {
		sc.announcementChannels.Add(announcementChannel)
>>>>>>> b4091978
	}

	go sc.repeater()
	return &sc
}

// RegisterNewEndpoint adds a newly connected Envoy proxy to the list of self-announced endpoints for a service.
func (sc *MeshCatalog) RegisterNewEndpoint(smi.ClientIdentity) {
	// TODO(draychev): implement
	panic("NotImplemented")
}

func (sc *MeshCatalog) getAnnouncementChannels() []announcementChannel {
	ticking := make(chan interface{})
	announcementChannels := []announcementChannel{
		{"MeshSpec", sc.meshSpec.GetAnnouncementsChannel()},
		{"CertManager", sc.certManager.GetAnnouncementsChannel()},
		{"Ticker", ticking},
	}
	for _, ep := range sc.endpointsProviders {
		annCh := announcementChannel{ep.GetID(), ep.GetAnnouncementsChannel()}
		announcementChannels = append(announcementChannels, annCh)
	}

	go func() {
		ticker := time.NewTicker(updateAtLeastEvery)
		select {
		case tick := <-ticker.C:
			ticking <- tick
		}
	}()
	return announcementChannels
}<|MERGE_RESOLUTION|>--- conflicted
+++ resolved
@@ -1,16 +1,13 @@
 package catalog
 
 import (
-<<<<<<< HEAD
 	"fmt"
-=======
+	"net/http"
+	"os"
 	"time"
 
 	mapset "github.com/deckarep/golang-set"
->>>>>>> b4091978
 	"github.com/golang/glog"
-	"net/http"
-	"os"
 
 	"github.com/deislabs/smc/pkg/certificate"
 	"github.com/deislabs/smc/pkg/endpoint"
@@ -32,9 +29,14 @@
 		serviceAccountsCache: make(map[endpoint.ServiceAccount][]endpoint.ServiceName),
 		targetServicesCache:  make(map[endpoint.ServiceName][]endpoint.ServiceName),
 	}
-<<<<<<< HEAD
-	serviceCatalog.run(stop)
-	return &serviceCatalog
+
+	for _, announcementChannel := range sc.getAnnouncementChannels() {
+		sc.announcementChannels.Add(announcementChannel)
+
+	}
+
+	go sc.repeater()
+	return &sc
 }
 
 func (sc *MeshCatalog) GetDebugInfo() http.Handler {
@@ -44,21 +46,6 @@
 			_, _ = fmt.Fprintf(w, "hello\n")
 		}
 	})
-}
-
-func newMessageBroker(stop <-chan struct{}) *MessageBroker {
-	return &MessageBroker{
-		stop:         stop,
-		proxyChanMap: make(map[envoy.ProxyID]chan interface{}),
-=======
-
-	for _, announcementChannel := range sc.getAnnouncementChannels() {
-		sc.announcementChannels.Add(announcementChannel)
->>>>>>> b4091978
-	}
-
-	go sc.repeater()
-	return &sc
 }
 
 // RegisterNewEndpoint adds a newly connected Envoy proxy to the list of self-announced endpoints for a service.
