package catalog

import (
	"time"

	"github.com/open-service-mesh/osm/pkg/certificate"
<<<<<<< HEAD
	target "github.com/servicemeshinterface/smi-sdk-go/pkg/apis/access/v1alpha1"
=======
	"github.com/open-service-mesh/osm/pkg/envoy"
>>>>>>> 65d74381
)

// ListExpectedProxies lists the Envoy proxies yet to connect and the time their XDS certificate was issued.
func (mc *MeshCatalog) ListExpectedProxies() map[certificate.CommonName]time.Time {
	proxies := make(map[certificate.CommonName]time.Time)
	mc.expectedProxiesLock.Lock()
	mc.connectedProxiesLock.Lock()
	mc.disconnectedProxiesLock.Lock()
	for cn, props := range mc.expectedProxies {
		if _, ok := mc.connectedProxies[cn]; ok {
			continue
		}
		if _, ok := mc.disconnectedProxies[cn]; ok {
			continue
		}
		proxies[cn] = props.certificateIssuedAt
	}
	mc.disconnectedProxiesLock.Unlock()
	mc.connectedProxiesLock.Unlock()
	mc.expectedProxiesLock.Unlock()
	return proxies
}

// ListConnectedProxies lists the Envoy proxies already connected and the time they first connected.
func (mc *MeshCatalog) ListConnectedProxies() map[certificate.CommonName]*envoy.Proxy {
	proxies := make(map[certificate.CommonName]*envoy.Proxy)
	mc.connectedProxiesLock.Lock()
	mc.disconnectedProxiesLock.Lock()
	for cn, props := range mc.connectedProxies {
		if _, ok := mc.disconnectedProxies[cn]; ok {
			continue
		}
		proxies[cn] = props.proxy
	}
	mc.disconnectedProxiesLock.Unlock()
	mc.connectedProxiesLock.Unlock()
	return proxies
}

// ListDisconnectedProxies lists the Envoy proxies disconnected and the time last seen.
func (mc *MeshCatalog) ListDisconnectedProxies() map[certificate.CommonName]time.Time {
	proxies := make(map[certificate.CommonName]time.Time)
	mc.disconnectedProxiesLock.Lock()
	for cn, props := range mc.disconnectedProxies {
		proxies[cn] = props.lastSeen
	}
	mc.disconnectedProxiesLock.Unlock()
	return proxies
}

// ListPolicies returns all policies OSM is aware of.
// func (mc *MeshCatalog) ListPolicies() ([]*split.TrafficSplit, []service.WeightedService, []service.NamespacedServiceAccount, []*spec.HTTPRouteGroup, []*target.TrafficTarget, []*corev1.Service) {
// 	trafficSplits := mc.meshSpec.ListTrafficSplits()
// 	splitServices := mc.meshSpec.ListTrafficSplitServices()
// 	serviceAccouns := mc.meshSpec.ListServiceAccounts()
// 	trafficSpecs := mc.meshSpec.ListHTTPTrafficSpecs()
// 	trafficTargets := mc.meshSpec.ListTrafficTargets()
// 	services, err := mc.meshSpec.ListServices()
// 	if err != nil {
// 		services = nil
// 	}

// 	return trafficSplits, splitServices, serviceAccouns, trafficSpecs, trafficTargets, services
// }

// ListSMIPolicies returns SMI traffic targets OSM is aware of.
func (mc *MeshCatalog) ListSMIPolicies() []*target.TrafficTarget {
	return mc.meshSpec.ListTrafficTargets()
}<|MERGE_RESOLUTION|>--- conflicted
+++ resolved
@@ -4,11 +4,10 @@
 	"time"
 
 	"github.com/open-service-mesh/osm/pkg/certificate"
-<<<<<<< HEAD
+
 	target "github.com/servicemeshinterface/smi-sdk-go/pkg/apis/access/v1alpha1"
-=======
+
 	"github.com/open-service-mesh/osm/pkg/envoy"
->>>>>>> 65d74381
 )
 
 // ListExpectedProxies lists the Envoy proxies yet to connect and the time their XDS certificate was issued.
