--- conflicted
+++ resolved
@@ -19,14 +19,11 @@
 }
 
 // RegisterProxy implements MeshCatalog and registers a newly connected proxy.
-<<<<<<< HEAD
 func (mc *MeshCatalog) RegisterProxy(proxy *envoy.Proxy) {
-	mc.connectedProxiesLock.Lock()
-	mc.connectedProxies[proxy.CommonName] = connectedProxy{
+	mc.connectedProxies.Store(proxy.CommonName, connectedProxy{
 		proxy:       proxy,
 		connectedAt: time.Now(),
-	}
-	mc.connectedProxiesLock.Unlock()
+	})
 
 	// If this proxy object is on a Kubernetes Pod - it will have an UID
 	if proxy.HasPodMetadata() {
@@ -34,14 +31,6 @@
 		mc.podUIDToCN.Store(podUID, proxy.GetCommonName())
 	}
 	log.Info().Msgf("Registered new proxy: CN=%v, ip=%v", proxy.GetCommonName(), proxy.GetIP())
-=======
-func (mc *MeshCatalog) RegisterProxy(p *envoy.Proxy) {
-	mc.connectedProxies.Store(p.CommonName, connectedProxy{
-		proxy:       p,
-		connectedAt: time.Now(),
-	})
-	log.Info().Msgf("Registered new proxy: CN=%v, ip=%v", p.GetCommonName(), p.GetIP())
->>>>>>> e0513d3f
 }
 
 // UnregisterProxy unregisters the given proxy from the catalog.
