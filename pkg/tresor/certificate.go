package tresor

import (
	"crypto/x509"
	"time"

	"github.com/open-service-mesh/osm/pkg/certificate"
)

// GetName implements certificate.Certificater and returns the CN of the cert.
func (c Certificate) GetName() string {
	return c.name
}

// GetCertificateChain implements certificate.Certificater and returns the certificate chain.
func (c Certificate) GetCertificateChain() []byte {
	return c.certChain
}

// GetPrivateKey implements certificate.Certificater and returns the private key of the cert.
func (c Certificate) GetPrivateKey() []byte {
	return c.privateKey
}

// GetRootCertificate implements certificate.Certificater and returns the root certificate for the given cert.
func (c Certificate) GetRootCertificate() *x509.Certificate {
	if c.ca == nil {
		log.Info().Msgf("No root certificate available for certificate with CN=%s", c.x509Cert.Subject.CommonName)
		return nil
	}
	return c.ca.x509Cert
}

// LoadCA loads the certificate and its key from the supplied PEM files.
func LoadCA(certFilePEM string, keyFilePEM string) (*Certificate, error) {
	x509Cert, pemCert, err := certFromFile(certFilePEM)
	if err != nil {
		log.Error().Err(err).Msgf("Error loading certificate from file %s", certFilePEM)
		return nil, err
	}

	rsaKey, pemKey, err := privKeyFromFile(keyFilePEM)
	if err != nil {
		log.Error().Err(err).Msgf("Error loading private key from file %s", keyFilePEM)
		return nil, err
	}

	rootCertificate := Certificate{
		name:       rootCertificateName,
		certChain:  pemCert,
		privateKey: pemKey,
		x509Cert:   x509Cert,
		rsaKey:     rsaKey,
		ca:         nil, // this is the CA itself
	}
	return &rootCertificate, nil
}

// NewCertManager creates a new CertManager with the passed CA and CA Private Key
func NewCertManager(ca *Certificate, validity time.Duration) (*CertManager, error) {
	cm := CertManager{
		ca:            ca,
		validity:      validity,
		announcements: make(chan interface{}),
		cache:         make(map[certificate.CommonName]Certificate),
	}
	return &cm, nil
<<<<<<< HEAD
}

// NewCertManagerWithCAFromFile creates a new CertManager with the passed files containing the CA and CA Private Key
func NewCertManagerWithCAFromFile(certFilePEM string, keyFilePEM string, org string, validity time.Duration) (*CertManager, error) {
	ca, _, err := certFromFile(certFilePEM)
	if err != nil {
		return nil, err
	}
	rsaKey, _, err := privKeyFromFile(keyFilePEM)
	if err != nil {
		log.Error().Err(err).Msgf("Error loading private key from file %s", keyFilePEM)
		return nil, err
	}
	return NewCertManagerWithCA(ca, rsaKey, org, validity)
}

// NewCertManagerWithCA creates a new CertManager with the passed CA and CA Private Key
func NewCertManagerWithCA(ca *x509.Certificate, caPrivKey *rsa.PrivateKey, org string, validity time.Duration) (*CertManager, error) {
	cm := CertManager{
		ca: &Certificate{
			name:     rootCertificateName,
			x509Cert: ca,
			rsaKey:   caPrivKey,
		},
		announcements: make(chan interface{}),
		validity:      validity,
		cache:         make(map[certificate.CommonName]Certificate),
	}
	return &cm, nil
}

func genCert(template, parent *x509.Certificate, certPrivKey, caPrivKey *rsa.PrivateKey) (pem.Certificate, pem.PrivateKey, error) {
	derBytes, err := x509.CreateCertificate(rand.Reader, template, parent, &certPrivKey.PublicKey, caPrivKey)
	if err != nil {
		log.Error().Err(err).Msgf("Error issuing x509.CreateCertificate command for CN=%s", template.Subject.CommonName)
		return nil, nil, errors.Wrap(err, errCreateCert.Error())
	}

	certPEM, err := encodeCertDERtoPEM(derBytes)
	if err != nil {
		log.Error().Err(err).Msgf("Error encoding certificate with CN=%s", template.Subject.CommonName)
		return nil, nil, err
	}

	privKeyPEM, err := encodeKeyDERtoPEM(certPrivKey)
	if err != nil {
		log.Error().Err(err).Msgf("Error encoding private key for certificate with CN=%s", template.Subject.CommonName)
		return nil, nil, err
	}

	return certPEM, privKeyPEM, nil
=======
>>>>>>> 46ceaa73
}<|MERGE_RESOLUTION|>--- conflicted
+++ resolved
@@ -65,58 +65,4 @@
 		cache:         make(map[certificate.CommonName]Certificate),
 	}
 	return &cm, nil
-<<<<<<< HEAD
-}
-
-// NewCertManagerWithCAFromFile creates a new CertManager with the passed files containing the CA and CA Private Key
-func NewCertManagerWithCAFromFile(certFilePEM string, keyFilePEM string, org string, validity time.Duration) (*CertManager, error) {
-	ca, _, err := certFromFile(certFilePEM)
-	if err != nil {
-		return nil, err
-	}
-	rsaKey, _, err := privKeyFromFile(keyFilePEM)
-	if err != nil {
-		log.Error().Err(err).Msgf("Error loading private key from file %s", keyFilePEM)
-		return nil, err
-	}
-	return NewCertManagerWithCA(ca, rsaKey, org, validity)
-}
-
-// NewCertManagerWithCA creates a new CertManager with the passed CA and CA Private Key
-func NewCertManagerWithCA(ca *x509.Certificate, caPrivKey *rsa.PrivateKey, org string, validity time.Duration) (*CertManager, error) {
-	cm := CertManager{
-		ca: &Certificate{
-			name:     rootCertificateName,
-			x509Cert: ca,
-			rsaKey:   caPrivKey,
-		},
-		announcements: make(chan interface{}),
-		validity:      validity,
-		cache:         make(map[certificate.CommonName]Certificate),
-	}
-	return &cm, nil
-}
-
-func genCert(template, parent *x509.Certificate, certPrivKey, caPrivKey *rsa.PrivateKey) (pem.Certificate, pem.PrivateKey, error) {
-	derBytes, err := x509.CreateCertificate(rand.Reader, template, parent, &certPrivKey.PublicKey, caPrivKey)
-	if err != nil {
-		log.Error().Err(err).Msgf("Error issuing x509.CreateCertificate command for CN=%s", template.Subject.CommonName)
-		return nil, nil, errors.Wrap(err, errCreateCert.Error())
-	}
-
-	certPEM, err := encodeCertDERtoPEM(derBytes)
-	if err != nil {
-		log.Error().Err(err).Msgf("Error encoding certificate with CN=%s", template.Subject.CommonName)
-		return nil, nil, err
-	}
-
-	privKeyPEM, err := encodeKeyDERtoPEM(certPrivKey)
-	if err != nil {
-		log.Error().Err(err).Msgf("Error encoding private key for certificate with CN=%s", template.Subject.CommonName)
-		return nil, nil, err
-	}
-
-	return certPEM, privKeyPEM, nil
-=======
->>>>>>> 46ceaa73
 }