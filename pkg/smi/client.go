package smi

import (
	"reflect"
	"strings"

	"github.com/pkg/errors"
	target "github.com/servicemeshinterface/smi-sdk-go/pkg/apis/access/v1alpha1"
	spec "github.com/servicemeshinterface/smi-sdk-go/pkg/apis/specs/v1alpha2"
	split "github.com/servicemeshinterface/smi-sdk-go/pkg/apis/split/v1alpha2"
	smiTrafficTargetClient "github.com/servicemeshinterface/smi-sdk-go/pkg/gen/client/access/clientset/versioned"
	smiTrafficTargetInformers "github.com/servicemeshinterface/smi-sdk-go/pkg/gen/client/access/informers/externalversions"
	smiTrafficSpecClient "github.com/servicemeshinterface/smi-sdk-go/pkg/gen/client/specs/clientset/versioned"
	smiTrafficSpecInformers "github.com/servicemeshinterface/smi-sdk-go/pkg/gen/client/specs/informers/externalversions"
	smiTrafficSplitClient "github.com/servicemeshinterface/smi-sdk-go/pkg/gen/client/split/clientset/versioned"
	smiTrafficSplitInformers "github.com/servicemeshinterface/smi-sdk-go/pkg/gen/client/split/informers/externalversions"
	corev1 "k8s.io/api/core/v1"
	"k8s.io/client-go/informers"
	"k8s.io/client-go/kubernetes"
	"k8s.io/client-go/rest"
	"k8s.io/client-go/tools/cache"

	backpressure "github.com/openservicemesh/osm/experimental/pkg/apis/policy/v1alpha1"
	backpressureClient "github.com/openservicemesh/osm/experimental/pkg/client/clientset/versioned"
	backpressureInformers "github.com/openservicemesh/osm/experimental/pkg/client/informers/externalversions"
	"github.com/openservicemesh/osm/pkg/featureflags"
	k8s "github.com/openservicemesh/osm/pkg/kubernetes"
	"github.com/openservicemesh/osm/pkg/namespace"
	"github.com/openservicemesh/osm/pkg/service"
)

// We have a few different k8s clients. This identifies these in logs.
const kubernetesClientName = "MeshSpec"

// NewMeshSpecClient implements mesh.MeshSpec and creates the Kubernetes client, which retrieves SMI specific CRDs.
func NewMeshSpecClient(smiKubeConfig *rest.Config, kubeClient kubernetes.Interface, osmNamespace string, namespaceController namespace.Controller, stop chan struct{}) (MeshSpec, error) {
	smiTrafficSplitClientSet := smiTrafficSplitClient.NewForConfigOrDie(smiKubeConfig)
	smiTrafficSpecClientSet := smiTrafficSpecClient.NewForConfigOrDie(smiKubeConfig)
	smiTrafficTargetClientSet := smiTrafficTargetClient.NewForConfigOrDie(smiKubeConfig)

	var backpressureClientSet *backpressureClient.Clientset
	if featureflags.IsBackpressureEnabled() {
		backpressureClientSet = backpressureClient.NewForConfigOrDie(smiKubeConfig)
	}

	client := newSMIClient(kubeClient, smiTrafficSplitClientSet, smiTrafficSpecClientSet, smiTrafficTargetClientSet, backpressureClientSet, osmNamespace, namespaceController, kubernetesClientName)

	err := client.run(stop)
	if err != nil {
		return client, errors.Errorf("Could not start %s client", kubernetesClientName)
	}
	return client, nil
}

func (c *Client) run(stop <-chan struct{}) error {
	log.Info().Msg("SMI Client started")
	var hasSynced []cache.InformerSynced

	if c.informers == nil {
		return errInitInformers
	}

	sharedInformers := map[string]cache.SharedInformer{
		"TrafficSplit":  c.informers.TrafficSplit,
		"Services":      c.informers.Services,
		"TrafficSpec":   c.informers.TrafficSpec,
		"TrafficTarget": c.informers.TrafficTarget,
	}

	if featureflags.IsBackpressureEnabled() {
		sharedInformers["Backpressure"] = c.informers.Backpressure
	}

	var names []string
	for name, informer := range sharedInformers {
		// Depending on the use-case, some Informers from the collection may not have been initialized.
		if informer == nil {
			continue
		}
		names = append(names, name)
		log.Info().Msgf("Starting informer: %s", name)
		go informer.Run(stop)
		hasSynced = append(hasSynced, informer.HasSynced)
	}

	log.Info().Msgf("[SMI Client] Waiting for informers' cache to sync: %+v", strings.Join(names, ", "))
	if !cache.WaitForCacheSync(stop, hasSynced...) {
		return errSyncingCaches
	}

	// Closing the cacheSynced channel signals to the rest of the system that... caches have been synced.
	close(c.cacheSynced)

	log.Info().Msgf("[SMI Client] Cache sync finished for %+v", names)
	return nil
}

// GetID implements endpoints.Provider interface and returns a string descriptor / identifier of the compute provider.
func (c *Client) GetID() string {
	return c.providerIdent
}

// GetAnnouncementsChannel returns the announcement channel for the SMI client.
func (c *Client) GetAnnouncementsChannel() <-chan interface{} {
	return c.announcements
}

// newClient creates a provider based on a Kubernetes client instance.
func newSMIClient(kubeClient kubernetes.Interface, smiTrafficSplitClient *smiTrafficSplitClient.Clientset, smiTrafficSpecClient *smiTrafficSpecClient.Clientset, smiTrafficTargetClient *smiTrafficTargetClient.Clientset, backpressureClient *backpressureClient.Clientset, osmNamespace string, namespaceController namespace.Controller, providerIdent string) *Client {
	informerFactory := informers.NewSharedInformerFactory(kubeClient, k8s.DefaultKubeEventResyncInterval)
	smiTrafficSplitInformerFactory := smiTrafficSplitInformers.NewSharedInformerFactory(smiTrafficSplitClient, k8s.DefaultKubeEventResyncInterval)
	smiTrafficSpecInformerFactory := smiTrafficSpecInformers.NewSharedInformerFactory(smiTrafficSpecClient, k8s.DefaultKubeEventResyncInterval)
	smiTrafficTargetInformerFactory := smiTrafficTargetInformers.NewSharedInformerFactory(smiTrafficTargetClient, k8s.DefaultKubeEventResyncInterval)

	informerCollection := InformerCollection{
		Services:      informerFactory.Core().V1().Services().Informer(),
		TrafficSplit:  smiTrafficSplitInformerFactory.Split().V1alpha2().TrafficSplits().Informer(),
		TrafficSpec:   smiTrafficSpecInformerFactory.Specs().V1alpha2().HTTPRouteGroups().Informer(),
		TrafficTarget: smiTrafficTargetInformerFactory.Access().V1alpha1().TrafficTargets().Informer(),
	}

	cacheCollection := CacheCollection{
		Services:      informerCollection.Services.GetStore(),
		TrafficSplit:  informerCollection.TrafficSplit.GetStore(),
		TrafficSpec:   informerCollection.TrafficSpec.GetStore(),
		TrafficTarget: informerCollection.TrafficTarget.GetStore(),
	}

	if featureflags.IsBackpressureEnabled() {
		backPressureInformerFactory := backpressureInformers.NewSharedInformerFactoryWithOptions(backpressureClient, k8s.DefaultKubeEventResyncInterval)
		informerCollection.Backpressure = backPressureInformerFactory.Policy().V1alpha1().Backpressures().Informer()
		cacheCollection.Backpressure = informerCollection.Backpressure.GetStore()
	}

	client := Client{
		providerIdent:       providerIdent,
		informers:           &informerCollection,
		caches:              &cacheCollection,
		cacheSynced:         make(chan interface{}),
		announcements:       make(chan interface{}),
		osmNamespace:        osmNamespace,
		namespaceController: namespaceController,
	}

	shouldObserve := func(obj interface{}) bool {
		ns := reflect.ValueOf(obj).Elem().FieldByName("ObjectMeta").FieldByName("Namespace").String()
		return namespaceController.IsMonitoredNamespace(ns)
	}
	informerCollection.Services.AddEventHandler(k8s.GetKubernetesEventHandlers("Services", "SMI", client.announcements, shouldObserve))
	informerCollection.TrafficSplit.AddEventHandler(k8s.GetKubernetesEventHandlers("TrafficSplit", "SMI", client.announcements, shouldObserve))
	informerCollection.TrafficSpec.AddEventHandler(k8s.GetKubernetesEventHandlers("TrafficSpec", "SMI", client.announcements, shouldObserve))
	informerCollection.TrafficTarget.AddEventHandler(k8s.GetKubernetesEventHandlers("TrafficTarget", "SMI", client.announcements, shouldObserve))

	if featureflags.IsBackpressureEnabled() {
		informerCollection.Backpressure.AddEventHandler(k8s.GetKubernetesEventHandlers("Backpressure", "SMI", client.announcements, shouldObserve))
	}

	return &client
}

// ListTrafficSplits implements mesh.MeshSpec by returning the list of traffic splits.
func (c *Client) ListTrafficSplits() []*split.TrafficSplit {
	var trafficSplits []*split.TrafficSplit
	for _, splitIface := range c.caches.TrafficSplit.List() {
		trafficSplit, ok := splitIface.(*split.TrafficSplit)
		if !ok {
			log.Error().Err(errInvalidObjectType).Msgf("Failed type assertion for TrafficSplit in cache")
			continue
		}
		if !c.namespaceController.IsMonitoredNamespace(trafficSplit.Namespace) {
			continue
		}
		trafficSplits = append(trafficSplits, trafficSplit)
	}
	return trafficSplits
}

// ListHTTPTrafficSpecs implements mesh.Topology by returning the list of traffic specs.
func (c *Client) ListHTTPTrafficSpecs() []*spec.HTTPRouteGroup {
	var httpTrafficSpec []*spec.HTTPRouteGroup
	for _, specIface := range c.caches.TrafficSpec.List() {
		routeGroup, ok := specIface.(*spec.HTTPRouteGroup)
		if !ok {
			log.Error().Err(errInvalidObjectType).Msgf("Failed type assertion for HTTPRouteGroup in cache")
			continue
		}
		if !c.namespaceController.IsMonitoredNamespace(routeGroup.Namespace) {
			continue
		}
		httpTrafficSpec = append(httpTrafficSpec, routeGroup)
	}
	return httpTrafficSpec
}

// ListTrafficTargets implements mesh.Topology by returning the list of traffic targets.
func (c *Client) ListTrafficTargets() []*target.TrafficTarget {
	var trafficTargets []*target.TrafficTarget
	for _, targetIface := range c.caches.TrafficTarget.List() {
		trafficTarget, ok := targetIface.(*target.TrafficTarget)
		if !ok {
			log.Error().Err(errInvalidObjectType).Msgf("Failed type assertion for TrafficTarget in cache")
			continue
		}
		if !c.namespaceController.IsMonitoredNamespace(trafficTarget.Namespace) {
			continue
		}
		trafficTargets = append(trafficTargets, trafficTarget)
	}
	return trafficTargets
}

// ListBackpressures implements smi.MeshSpec and returns a list of backpressure policies.
func (c *Client) ListBackpressures() []*backpressure.Backpressure {
	var backpressureList []*backpressure.Backpressure

	if !featureflags.IsBackpressureEnabled() {
		log.Info().Msgf("Backpressure turned off!")
		return backpressureList
	}

	for _, pressureIface := range c.caches.Backpressure.List() {
		bpressure, ok := pressureIface.(*backpressure.Backpressure)
		if !ok {
			log.Error().Err(errInvalidObjectType).Msgf("Object obtained from cache is not *Backpressure")
			continue
		}

		if !c.namespaceController.IsMonitoredNamespace(bpressure.Namespace) {
			continue
		}
		backpressureList = append(backpressureList, bpressure)
	}

	return backpressureList
}

// ListTrafficSplitServices implements mesh.MeshSpec by returning the services observed from the given compute provider
func (c *Client) ListTrafficSplitServices() []service.WeightedService {
	var services []service.WeightedService
	for _, splitIface := range c.caches.TrafficSplit.List() {
		trafficSplit, ok := splitIface.(*split.TrafficSplit)
		if !ok {
			log.Error().Err(errInvalidObjectType).Msgf("Failed type assertion for TrafficSplit in cache")
			continue
		}
		domain := trafficSplit.Spec.Service
		for _, backend := range trafficSplit.Spec.Backends {
			// The TrafficSplit SMI Spec does not allow providing a namespace for the backends,
			// so we assume that the top level namespace for the TrafficSplit is the namespace
			// the backends belong to.
			meshService := service.NamespacedService{
				Namespace: trafficSplit.Namespace,
				Name:      backend.Service,
			}
			services = append(services, service.WeightedService{NamespacedService: meshService, Weight: backend.Weight, Domain: domain})
		}
	}
	return services
}

// ListServiceAccounts implements mesh.MeshSpec by returning the service accounts observed from the given compute provider
func (c *Client) ListServiceAccounts() []service.K8sServiceAccount {
	var serviceAccounts []service.K8sServiceAccount
	for _, targetIface := range c.caches.TrafficTarget.List() {
		trafficTarget, ok := targetIface.(*target.TrafficTarget)
		if !ok {
			log.Error().Err(errInvalidObjectType).Msgf("Failed type assertion for TrafficTarget in cache")
			continue
		}
		for _, sources := range trafficTarget.Sources {
			// Only monitor sources in namespaces OSM is observing
			if !c.namespaceController.IsMonitoredNamespace(sources.Namespace) {
				// Doesn't belong to namespaces we are observing
				continue
			}
			namespacedServiceAccount := service.K8sServiceAccount{
				Namespace: sources.Namespace,
				Name:      sources.Name,
			}
			serviceAccounts = append(serviceAccounts, namespacedServiceAccount)
		}

		// Only monitor destination in namespaces OSM is observing
		if !c.namespaceController.IsMonitoredNamespace(trafficTarget.Destination.Namespace) {
			// Doesn't belong to namespaces we are observing
			continue
		}
		namespacedServiceAccount := service.K8sServiceAccount{
			Namespace: trafficTarget.Destination.Namespace,
			Name:      trafficTarget.Destination.Name,
		}
		serviceAccounts = append(serviceAccounts, namespacedServiceAccount)
	}
	return serviceAccounts
}

<<<<<<< HEAD
// GetService retrieves the Kubernetes Services resource for the given NamespacedService.
=======
// GetService retrieves the Kubernetes Services resource for the given ServiceName.
>>>>>>> 7ae2799d
func (c *Client) GetService(svc service.NamespacedService) (service *corev1.Service, exists bool, err error) {
	svcIf, exists, err := c.caches.Services.GetByKey(svc.String())
	if exists && err == nil {
		svc, ok := svcIf.(*corev1.Service)
		if !ok {
			log.Error().Err(errInvalidObjectType).Msgf("Failed type assertion for NamespacedService in cache")
			return nil, false, err
		}
		return svc, true, err
	}
	return nil, exists, err
}

// ListServices returns a list of services that are part of monitored namespaces
func (c Client) ListServices() ([]*corev1.Service, error) {
	var services []*corev1.Service

	for _, serviceInterface := range c.caches.Services.List() {
		svc, ok := serviceInterface.(*corev1.Service)
		if !ok {
			log.Error().Err(errInvalidObjectType).Msg("Failed type assertion for NamespacedService in cache")
			continue
		}
		if !c.namespaceController.IsMonitoredNamespace(svc.Namespace) {
			continue
		}
		services = append(services, svc)
	}
	return services, nil
}<|MERGE_RESOLUTION|>--- conflicted
+++ resolved
@@ -248,11 +248,11 @@
 			// The TrafficSplit SMI Spec does not allow providing a namespace for the backends,
 			// so we assume that the top level namespace for the TrafficSplit is the namespace
 			// the backends belong to.
-			meshService := service.NamespacedService{
+			meshService := service.MeshService{
 				Namespace: trafficSplit.Namespace,
 				Name:      backend.Service,
 			}
-			services = append(services, service.WeightedService{NamespacedService: meshService, Weight: backend.Weight, Domain: domain})
+			services = append(services, service.WeightedService{Service: meshService, Weight: backend.Weight, Domain: domain})
 		}
 	}
 	return services
@@ -294,17 +294,13 @@
 	return serviceAccounts
 }
 
-<<<<<<< HEAD
-// GetService retrieves the Kubernetes Services resource for the given NamespacedService.
-=======
-// GetService retrieves the Kubernetes Services resource for the given ServiceName.
->>>>>>> 7ae2799d
-func (c *Client) GetService(svc service.NamespacedService) (service *corev1.Service, exists bool, err error) {
+// GetService retrieves the Kubernetes Services resource for the given MeshService.
+func (c *Client) GetService(svc service.MeshService) (service *corev1.Service, exists bool, err error) {
 	svcIf, exists, err := c.caches.Services.GetByKey(svc.String())
 	if exists && err == nil {
 		svc, ok := svcIf.(*corev1.Service)
 		if !ok {
-			log.Error().Err(errInvalidObjectType).Msgf("Failed type assertion for NamespacedService in cache")
+			log.Error().Err(errInvalidObjectType).Msgf("Failed type assertion for MeshService in cache")
 			return nil, false, err
 		}
 		return svc, true, err
@@ -319,7 +315,7 @@
 	for _, serviceInterface := range c.caches.Services.List() {
 		svc, ok := serviceInterface.(*corev1.Service)
 		if !ok {
-			log.Error().Err(errInvalidObjectType).Msg("Failed type assertion for NamespacedService in cache")
+			log.Error().Err(errInvalidObjectType).Msg("Failed type assertion for MeshService in cache")
 			continue
 		}
 		if !c.namespaceController.IsMonitoredNamespace(svc.Namespace) {
