package azure

import (
	"fmt"
	"net"
	"strings"

	corev1 "k8s.io/api/core/v1"

	osm "github.com/openservicemesh/osm/pkg/apis/azureresource/v1"
	"github.com/openservicemesh/osm/pkg/constants"
	"github.com/openservicemesh/osm/pkg/endpoint"
	"github.com/openservicemesh/osm/pkg/service"
)

<<<<<<< HEAD
// ListEndpointsForService implements endpoints.Provider interface and returns the IP addresses and Ports for the given NamespacedService Name.
=======
// ListEndpointsForService implements endpoints.Provider interface and returns the IP addresses and Ports for the given ServiceName Name.
>>>>>>> 7ae2799d
func (az Client) ListEndpointsForService(svc service.NamespacedService) []endpoint.Endpoint {
	var endpoints []endpoint.Endpoint

	// TODO(draychev): resolve the actual port number of this service
	port := endpoint.Port(constants.EnvoyInboundListenerPort)
	var computeKindObserver = map[computeKind]computeObserver{
		vm:   az.getVM,
		vmss: az.getVMSS,
	}

	for _, azID := range az.resolveService(svc) {
		log.Info().Msgf("Getting Endpoints for service %s", svc)
		resourceGroup, kind, _, err := parseAzureID(azID)
		if err != nil {
			log.Error().Err(err).Msgf("Unable to parse Azure URI %s", azID)
			continue
		}

		if observer, ok := computeKindObserver[kind]; ok {
			var ips []net.IP
			var err error
			ips, err = observer(resourceGroup, azID)
			if err != nil {
				log.Error().Err(err).Msg("Could not fetch VMSS services")
				continue
			}
			for _, ip := range ips {
				ept := endpoint.Endpoint{
					IP:   ip,
					Port: port,
				}
				endpoints = append(endpoints, ept)
			}
		}
	}
	return endpoints
}

// GetServiceForServiceAccount retrieves the service for the given service account
func (az Client) GetServiceForServiceAccount(svcAccount service.K8sServiceAccount) (service.NamespacedService, error) {
	//TODO (snchh) : need to figure out the service account equivalnent for azure
	panic("NotImplemented")
}

func (az Client) run(stop <-chan struct{}) error {
	log.Info().Msg("Azure provider run started.")
	// TODO(draychev): implement pub/sub
	return nil
}

// GetAnnouncementsChannel returns the announcement channel for the Azure endponits provider.
func (az Client) GetAnnouncementsChannel() <-chan interface{} {
	return az.announcements
}

// GetID returns the unique identifier for the compute provider.
// This string will be used by logging tools to contextualize messages.
func (az Client) GetID() string {
	return az.providerID
}

func parseAzureID(id azureID) (resourceGroup, computeKind, computeName, error) {
	// Sample URI: /resource/subscriptions/e3f0/resourceGroups/meshSpec-rg/providers/Microsoft.Compute/virtualMachineScaleSets/baz
	azureIDPathLen := 9 // See above
	chunks := strings.Split(string(id), "/")
	if len(chunks) != azureIDPathLen {
		return "", "", "", errIncorrectAzureURI
	}
	resGroup := resourceGroup(chunks[4])
	kind := computeKind(fmt.Sprintf("%s/%s", chunks[6], chunks[7]))
	name := computeName(chunks[8])
	return resGroup, kind, name, nil
}

func (az *Client) resolveService(svc service.NamespacedService) []azureID {
	log.Trace().Msgf("Resolving service %s to an Azure URI", svc)
	var azureIDs []azureID
	k8sService, exists, err := az.meshSpec.GetService(svc)
	if err != nil {
		log.Error().Err(err).Msg("Error fetching Kubernetes Endpoints from cache")
		return azureIDs
	}
	if !exists {
		log.Error().Msgf("Error fetching Kubernetes Endpoints from cache: service %s does not exist", svc)
		return azureIDs
	}
	log.Trace().Msgf("Got the service: %+v", k8sService)
	return matchServiceAzureResource(k8sService, az.azureResourceClient.ListAzureResources())
}

type kv struct {
	k string
	v string
}

func matchServiceAzureResource(svc *corev1.Service, azureResourcesList []*osm.AzureResource) []azureID {
	log.Trace().Msgf("Match service %s to an AzureID", svc)
	azureResources := make(map[kv]*osm.AzureResource)
	for _, azRes := range azureResourcesList {
		for k, v := range azRes.ObjectMeta.Labels {
			azureResources[kv{k, v}] = azRes
		}
	}
	uriSet := make(map[azureID]interface{})
	if service := svc; service != nil {
		for k, v := range service.ObjectMeta.Labels {
			if azRes, ok := azureResources[kv{k, v}]; ok && azRes != nil {
				uriSet[azureID(azRes.Spec.ResourceID)] = nil
			}
		}
	}
	// Ensure uniqueness
	var uris []azureID
	for uri := range uriSet {
		uris = append(uris, uri)
	}
	log.Trace().Msgf("Found matches for service %s: %+v", svc, uris)
	return uris
}<|MERGE_RESOLUTION|>--- conflicted
+++ resolved
@@ -13,12 +13,8 @@
 	"github.com/openservicemesh/osm/pkg/service"
 )
 
-<<<<<<< HEAD
-// ListEndpointsForService implements endpoints.Provider interface and returns the IP addresses and Ports for the given NamespacedService Name.
-=======
-// ListEndpointsForService implements endpoints.Provider interface and returns the IP addresses and Ports for the given ServiceName Name.
->>>>>>> 7ae2799d
-func (az Client) ListEndpointsForService(svc service.NamespacedService) []endpoint.Endpoint {
+// ListEndpointsForService implements endpoints.Provider interface and returns the IP addresses and Ports for the given mesh service.
+func (az Client) ListEndpointsForService(svc service.MeshService) []endpoint.Endpoint {
 	var endpoints []endpoint.Endpoint
 
 	// TODO(draychev): resolve the actual port number of this service
@@ -57,7 +53,7 @@
 }
 
 // GetServiceForServiceAccount retrieves the service for the given service account
-func (az Client) GetServiceForServiceAccount(svcAccount service.K8sServiceAccount) (service.NamespacedService, error) {
+func (az Client) GetServiceForServiceAccount(svcAccount service.K8sServiceAccount) (service.MeshService, error) {
 	//TODO (snchh) : need to figure out the service account equivalnent for azure
 	panic("NotImplemented")
 }
@@ -92,7 +88,7 @@
 	return resGroup, kind, name, nil
 }
 
-func (az *Client) resolveService(svc service.NamespacedService) []azureID {
+func (az *Client) resolveService(svc service.MeshService) []azureID {
 	log.Trace().Msgf("Resolving service %s to an Azure URI", svc)
 	var azureIDs []azureID
 	k8sService, exists, err := az.meshSpec.GetService(svc)
