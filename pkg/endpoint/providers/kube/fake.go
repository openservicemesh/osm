--- conflicted
+++ resolved
@@ -47,13 +47,8 @@
 	panic(fmt.Sprintf("You are asking for MeshService=%s but the fake Kubernetes client has not been initialized with this. What we have is: %+v", svc, f.endpoints))
 }
 
-<<<<<<< HEAD
 // ListEndpointsForIdentity retrieves the IP addresses comprising the given service account.
-func (f fakeClient) ListEndpointsForIdentity(sa service.K8sServiceAccount) []endpoint.Endpoint {
-=======
-// Retrieve the IP addresses comprising the given service account.
 func (f fakeClient) ListEndpointsForIdentity(sa identity.K8sServiceAccount) []endpoint.Endpoint {
->>>>>>> e3b7afe0
 	if ep, ok := f.svcAccountEndpoints[sa]; ok {
 		return ep
 	}
