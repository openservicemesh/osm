--- conflicted
+++ resolved
@@ -16,7 +16,7 @@
 			tests.BookstoreService.String(): {tests.Endpoint},
 			tests.BookbuyerService.String(): {tests.Endpoint},
 		},
-		services: map[service.K8sServiceAccount]service.NamespacedService{
+		services: map[service.K8sServiceAccount]service.MeshService{
 			tests.BookstoreServiceAccount: tests.BookstoreService,
 			tests.BookbuyerServiceAccount: tests.BookbuyerService,
 		},
@@ -25,22 +25,18 @@
 
 type fakeClient struct {
 	endpoints map[string][]endpoint.Endpoint
-	services  map[service.K8sServiceAccount]service.NamespacedService
+	services  map[service.K8sServiceAccount]service.MeshService
 }
 
 // Retrieve the IP addresses comprising the given service.
-func (f fakeClient) ListEndpointsForService(svc service.NamespacedService) []endpoint.Endpoint {
+func (f fakeClient) ListEndpointsForService(svc service.MeshService) []endpoint.Endpoint {
 	if svc, ok := f.endpoints[svc.String()]; ok {
 		return svc
 	}
-<<<<<<< HEAD
-	panic(fmt.Sprintf("You are asking for NamespacedService=%s but the fake Kubernetes client has not been initialized with this. What we have is: %+v", svc.String(), f.endpoints))
-=======
-	panic(fmt.Sprintf("You are asking for ServiceName=%s but the fake Kubernetes client has not been initialized with this. What we have is: %+v", svc.String(), f.endpoints))
->>>>>>> 7ae2799d
+	panic(fmt.Sprintf("You are asking for MeshService=%s but the fake Kubernetes client has not been initialized with this. What we have is: %+v", svc.String(), f.endpoints))
 }
 
-func (f fakeClient) GetServiceForServiceAccount(svcAccount service.K8sServiceAccount) (service.NamespacedService, error) {
+func (f fakeClient) GetServiceForServiceAccount(svcAccount service.K8sServiceAccount) (service.MeshService, error) {
 	services, ok := f.services[svcAccount]
 	if !ok {
 		panic(fmt.Sprintf("You asked fake k8s provider's GetServiceForServiceAccount for a Name=%s, but that's not in cache: %+v", svcAccount, f.services))
