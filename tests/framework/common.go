package framework

import (
	"bytes"
	"context"
	"crypto/rand"
	"encoding/base64"
	"encoding/json"
	"flag"
	"fmt"
	"io/ioutil"
	"math"
	"math/big"
	"os"
	"os/exec"
	"path/filepath"
	"strings"
	"time"

	. "github.com/onsi/ginkgo"
	. "github.com/onsi/gomega"

	"github.com/docker/docker/client"
	"github.com/fatih/color"
	cmapi "github.com/jetstack/cert-manager/pkg/apis/certmanager/v1"
	cmmeta "github.com/jetstack/cert-manager/pkg/apis/meta/v1"
	certman "github.com/jetstack/cert-manager/pkg/client/clientset/versioned"
	"github.com/pkg/errors"
	"helm.sh/helm/v3/pkg/action"
	"helm.sh/helm/v3/pkg/chart/loader"
	helmcli "helm.sh/helm/v3/pkg/cli"
	appsv1 "k8s.io/api/apps/v1"
	corev1 "k8s.io/api/core/v1"
	metav1 "k8s.io/apimachinery/pkg/apis/meta/v1"
	v1 "k8s.io/apimachinery/pkg/apis/meta/v1"
	"k8s.io/apimachinery/pkg/labels"
	"k8s.io/apimachinery/pkg/runtime"
	"k8s.io/apimachinery/pkg/util/intstr"
	"k8s.io/apimachinery/pkg/util/wait"
	"k8s.io/client-go/kubernetes"
	"k8s.io/client-go/tools/clientcmd"
	"k8s.io/client-go/tools/remotecommand"
	"sigs.k8s.io/kind/pkg/apis/config/v1alpha4"
	"sigs.k8s.io/kind/pkg/cluster"
	"sigs.k8s.io/kind/pkg/cluster/nodeutils"

	configV1alpha1 "github.com/openservicemesh/osm/pkg/apis/config/v1alpha1"
	policyV1alpha1 "github.com/openservicemesh/osm/pkg/apis/policy/v1alpha1"
	configClientset "github.com/openservicemesh/osm/pkg/gen/client/config/clientset/versioned"
	policyV1alpha1Client "github.com/openservicemesh/osm/pkg/gen/client/policy/clientset/versioned"

	"github.com/openservicemesh/osm/pkg/apis/config/v1alpha1"
	"github.com/openservicemesh/osm/pkg/cli"
	"github.com/openservicemesh/osm/pkg/constants"
	"github.com/openservicemesh/osm/pkg/utils"
)

// Td the global context for test.
var Td OsmTestData

// Since parseFlags is global, this is the Ginkgo way to do it.
// "init" is usually called by the go test runtime
// https://github.com/onsi/ginkgo/issues/265
func init() {
	registerFlags(&Td)
}

// Cleanup when error
var _ = BeforeEach(func() {
	Expect(Td.InitTestData(GinkgoT())).To(BeNil())
})

// Cleanup when error
var _ = AfterEach(func() {
	Td.Cleanup(Test)
})

var _ = AfterSuite(func() {
	Td.Cleanup(Suite)
})

const (
	// test tag prefix, for NS labeling
	osmTest = "osmTest"

	// osmCABundleName is the name of the secret used to store the CA bundle
	osmCABundleName = "osm-ca-bundle"
)

var (
	// default name for the mesh
	defaultOsmNamespace = "osm-system"
	// default MeshConfig name
	defaultMeshConfigName = "osm-mesh-config"
	// default image tag
	defaultImageTag = "latest"
	// default cert manager
	defaultCertManager = "tresor"
	// default envoy loglevel
	defaultEnvoyLogLevel = "debug"
	// default OSM loglevel
	defaultOSMLogLevel = "trace"
	// Test folder base default value
	testFolderBase = "/tmp"
)

func (o OSMDescribeInfo) String() string {
	return fmt.Sprintf("[Tier %d][Bucket %d]", o.Tier, o.Bucket)
}

// OSMDescribe givens the description of an e2e test
func OSMDescribe(name string, opts OSMDescribeInfo, body func()) bool {
	return Describe(fmt.Sprintf("%s %s", opts, name), body)
}

const (
	// SelfInstall uses current kube cluster, installs OSM using CLI
	SelfInstall InstallType = "SelfInstall"
	// KindCluster Creates Kind cluster on docker and uses it as cluster, OSM installs through CLI
	KindCluster InstallType = "KindCluster"
	// NoInstall uses current kube cluster, assumes an OSM is present in `OsmNamespace`
	NoInstall InstallType = "NoInstall"
	// RegistrySecretName is the default name for the container registry secret
	RegistrySecretName = "acr-creds"
)

// Verifies the instType string flag option is a valid enum type
func verifyValidInstallType(t InstallType) error {
	switch t {
	case SelfInstall, KindCluster, NoInstall:
		return nil
	default:
		return errors.Errorf("%s is not a valid InstallType (%s, %s, %s) ",
			t, SelfInstall, KindCluster, NoInstall)
	}
}

const (
	// CollectLogs is used to force log collection
	CollectLogs CollectLogsType = "yes"
	// CollectLogsIfErrorOnly will collect logs only when test errors out
	CollectLogsIfErrorOnly CollectLogsType = "ifError"
	// NoCollectLogs will not collect logs
	NoCollectLogs CollectLogsType = "no"
	// ControlPlaneOnly will collect logs only for control plane processes
	ControlPlaneOnly CollectLogsType = "controlPlaneOnly"
)

// Verifies the instType string flag option is a valid enum type
func verifyValidCollectLogs(t CollectLogsType) error {
	switch t {
	case CollectLogs, CollectLogsIfErrorOnly, NoCollectLogs, ControlPlaneOnly:
		return nil
	default:
		return errors.Errorf("%s is not a valid CollectLogsType (%s, %s, %s)",
			t, CollectLogs, CollectLogsIfErrorOnly, NoCollectLogs)
	}
}

// Function to run at init before Ginkgo has called parseFlags
// See suite_test.go for details on how Ginko calls parseFlags
func registerFlags(td *OsmTestData) {
	flag.BoolVar(&td.CleanupTest, "cleanupTest", true, "Cleanup test resources when done")
	flag.BoolVar(&td.WaitForCleanup, "waitForCleanup", true, "Wait for effective deletion of resources")
	flag.BoolVar(&td.IgnoreRestarts, "ignoreRestarts", false, "When true, will not make tests fail if restarts of control plane processes are observed")

	flag.StringVar(&td.TestDirBase, "testDirBase", testFolderBase, "Test directory base. Test directory name will be created inside.")

	flag.StringVar((*string)(&td.InstType), "installType", string(SelfInstall), "Type of install/deployment for OSM")
	flag.StringVar((*string)(&td.CollectLogs), "collectLogs", string(CollectLogsIfErrorOnly), "Defines if/when to collect logs.")

	flag.StringVar(&td.ClusterName, "kindClusterName", "osm-e2e", "Name of the Kind cluster to be created")
	flag.BoolVar(&td.CleanupKindCluster, "cleanupKindCluster", true, "Cleanup kind cluster upon exit")
	flag.BoolVar(&td.CleanupKindClusterBetweenTests, "cleanupKindClusterBetweenTests", false, "Cleanup kind cluster between tests")
	flag.StringVar(&td.ClusterVersion, "kindClusterVersion", "", "Kind cluster version, ex. v.1.20.2")

	flag.StringVar(&td.CtrRegistryServer, "ctrRegistry", os.Getenv("CTR_REGISTRY"), "Container registry")
	flag.StringVar(&td.CtrRegistryUser, "ctrRegistryUser", os.Getenv("CTR_REGISTRY_USER"), "Container registry")
	flag.StringVar(&td.CtrRegistryPassword, "ctrRegistrySecret", os.Getenv("CTR_REGISTRY_PASSWORD"), "Container registry secret")

	flag.StringVar(&td.OsmImageTag, "osmImageTag", utils.GetEnv("CTR_TAG", defaultImageTag), "OSM image tag")
	flag.StringVar(&td.OsmNamespace, "OsmNamespace", utils.GetEnv("K8S_NAMESPACE", defaultOsmNamespace), "OSM Namespace")
	flag.StringVar(&td.OsmMeshConfigName, "OsmMeshConfig", defaultMeshConfigName, "OSM MeshConfig name")

	flag.BoolVar(&td.EnableNsMetricTag, "EnableMetricsTag", true, "Enable tagging Namespaces for metrics collection")
	flag.BoolVar(&td.DeployOnOpenShift, "deployOnOpenShift", false, "Configure tests to run on OpenShift")
}

// ValidateStringParams validates input string parameters are valid
func (td *OsmTestData) ValidateStringParams() error {
	err := verifyValidInstallType(td.InstType)
	if err != nil {
		return err
	}

	err = verifyValidCollectLogs(td.CollectLogs)
	if err != nil {
		return err
	}
	return nil
}

// GetTestDirPath Returns absolute TestDirPath
func (td *OsmTestData) GetTestDirPath() string {
	absPath, err := filepath.Abs(strings.Join([]string{td.TestDirBase, td.TestDirName}, "/"))
	if err != nil {
		td.T.Errorf("Error getting TestDirAbsPath: %v", err)
	}
	return absPath
}

// GetTestFilePath Returns absolute filepath for a filename. Will ensure TestFolder already exists.
// Convenience function used to get a proper filepath when creating a file in TestDir
func (td *OsmTestData) GetTestFilePath(filename string) string {
	testDirPath := td.GetTestDirPath()

	err := os.Mkdir(testDirPath, 0750)
	if err != nil && !os.IsExist(err) {
		td.T.Errorf("Error on Mkdir for %s: %v", testDirPath, err)
	}

	absPath, err := filepath.Abs(strings.Join([]string{testDirPath, filename}, "/"))
	if err != nil {
		td.T.Errorf("Error computing TestDirAbsPath: %v", err)
	}
	return absPath
}

// AreRegistryCredsPresent checks if Registry Credentials are present
// It's usually used to factor if a docker registry secret and ImagePullSecret
// should be installed when creating namespaces and application templates
func (td *OsmTestData) AreRegistryCredsPresent() bool {
	return len(td.CtrRegistryUser) > 0 && len(td.CtrRegistryPassword) > 0
}

// InitTestData Initializes the test structures
// Called by Ginkgo BeforeEach
func (td *OsmTestData) InitTestData(t GinkgoTInterface) error {
	td.T = t

	// Generate test id
	r, err := rand.Int(rand.Reader, big.NewInt(math.MaxUint32))
	if err != nil {
		return err
	}
	td.TestID = r.Uint64()
	td.TestDirName = fmt.Sprintf("test-%d", td.TestID)
	td.T.Log(color.HiGreenString("> ID for test: %d, Test dir (abs): %s", td.TestID, td.GetTestDirPath()))

	// String parameter validation
	err = td.ValidateStringParams()
	if err != nil {
		return err
	}

	if (td.InstType == KindCluster) && td.ClusterProvider == nil {
		td.ClusterProvider = cluster.NewProvider()
		td.T.Logf("Creating local kind cluster")
		clusterConfig := &v1alpha4.Cluster{
			Nodes: []v1alpha4.Node{
				{
					Role: v1alpha4.ControlPlaneRole,
					KubeadmConfigPatches: []string{`kind: InitConfiguration
nodeRegistration:
  kubeletExtraArgs:
    node-labels: "ingress-ready=true"`},
					ExtraPortMappings: []v1alpha4.PortMapping{
						{
							ContainerPort: 80,
							HostPort:      80,
							Protocol:      v1alpha4.PortMappingProtocolTCP,
						},
					},
				},
			},
		}
		if Td.ClusterVersion != "" {
			clusterConfig.Nodes[0].Image = fmt.Sprintf("kindest/node:%s", td.ClusterVersion)
		}
		if err := td.ClusterProvider.Create(td.ClusterName, cluster.CreateWithV1Alpha4Config(clusterConfig)); err != nil {
			return errors.Wrap(err, "failed to create kind cluster")
		}
	}

	clientConfig := clientcmd.NewNonInteractiveDeferredLoadingClientConfig(
		clientcmd.NewDefaultClientConfigLoadingRules(),
		&clientcmd.ConfigOverrides{},
	)

	kubeConfig, err := clientConfig.ClientConfig()
	if err != nil {
		return errors.Wrap(err, "failed to get Kubernetes config")
	}

	clientset, err := kubernetes.NewForConfig(kubeConfig)
	if err != nil {
		return errors.Wrap(err, "failed to create Kubernetes client")
	}

	configClient, err := configClientset.NewForConfig(kubeConfig)
	if err != nil {
		return errors.Wrapf(err, "failed to create %s client", configV1alpha1.SchemeGroupVersion)
	}

	policyClient, err := policyV1alpha1Client.NewForConfig(kubeConfig)
	if err != nil {
		return errors.Wrapf(err, "failed to create %s client", policyV1alpha1.SchemeGroupVersion)
	}

	td.RestConfig = kubeConfig
	td.Client = clientset
	td.ConfigClient = configClient
	td.PolicyClient = policyClient

	td.Env = cli.New()

	if err := td.InitSMIClients(); err != nil {
		return errors.Wrap(err, "failed to initialize SMI clients")
	}

	// After client creations, do a wait for kind cluster just in case it's not done yet coming up
	// Ballparking pod number. kind has a large number of containers to run by default
	if (td.InstType == KindCluster) && td.ClusterProvider != nil {
		if err := td.WaitForPodsRunningReady("kube-system", 120*time.Second, 5); err != nil {
			return errors.Wrap(err, "failed to wait for kube-system pods")
		}
	}

	return nil
}

// GetOSMInstallOpts initializes install options for OSM
func (td *OsmTestData) GetOSMInstallOpts() InstallOSMOpts {
	enablePrivilegedInitContainer := false
	if td.DeployOnOpenShift {
		enablePrivilegedInitContainer = true
	}
	return InstallOSMOpts{
		ControlPlaneNS:          td.OsmNamespace,
		CertManager:             defaultCertManager,
		ContainerRegistryLoc:    td.CtrRegistryServer,
		ContainerRegistrySecret: td.CtrRegistryPassword,
		OsmImagetag:             td.OsmImageTag,
		DeployGrafana:           false,
		DeployPrometheus:        false,
		DeployJaeger:            false,
		DeployFluentbit:         false,

		VaultHost:     "vault." + td.OsmNamespace + ".svc.cluster.local",
		VaultProtocol: "http",
		VaultRole:     "openservicemesh",
		VaultToken:    "token",

		CertmanagerIssuerGroup: "cert-manager.io",
		CertmanagerIssuerKind:  "Issuer",
		CertmanagerIssuerName:  "osm-ca",
		EnvoyLogLevel:          defaultEnvoyLogLevel,
		OSMLogLevel:            defaultOSMLogLevel,
		EnableDebugServer:      true,
		SetOverrides:           []string{},

		EnablePrivilegedInitContainer: enablePrivilegedInitContainer,
	}
}

<<<<<<< HEAD
// HelmInstallOSM installs an osm control plane using the osm chart which lives in charts/osm
func (td *OsmTestData) HelmInstallOSM(release, namespace string) error {
	if td.InstType == KindCluster {
		if err := td.LoadOSMImagesIntoKind(); err != nil {
			return err
		}
	}

	values := fmt.Sprintf("OpenServiceMesh.image.registry=%s,OpenServiceMesh.image.tag=%s,OpenServiceMesh.meshName=%s", td.CtrRegistryServer, td.OsmImageTag, release)
	args := []string{"install", release, "../../charts/osm", "--set", values, "--namespace", namespace, "--create-namespace", "--wait"}
	stdout, stderr, err := td.RunLocal("helm", args...)
	if err != nil {
		td.T.Logf("stdout:\n%s", stdout)
		return errors.Errorf("failed to run helm install with osm chart: %s", stderr)
	}

	return nil
}

// DeleteHelmRelease uninstalls a particular helm release
func (td *OsmTestData) DeleteHelmRelease(name, namespace string) error {
	args := []string{"uninstall", name, "--namespace", namespace}
	_, _, err := td.RunLocal("helm", args...)
	if err != nil {
		td.T.Fatal(err)
	}
	return nil
}

=======
>>>>>>> 6925db70
// LoadImagesToKind loads the list of images to the node for Kind clusters
func (td *OsmTestData) LoadImagesToKind(imageNames []string) error {
	if td.InstType != KindCluster {
		td.T.Log("Not a Kind cluster, nothing to load")
		return nil
	}

	td.T.Log("Getting image data")
	docker, err := client.NewClientWithOpts(client.WithAPIVersionNegotiation())
	if err != nil {
		return errors.Wrap(err, "failed to create docker client")
	}
	var imageIDs []string
	for _, name := range imageNames {
		imageName := fmt.Sprintf("%s/%s:%s", td.CtrRegistryServer, name, td.OsmImageTag)
		imageIDs = append(imageIDs, imageName)
	}
	imageData, err := docker.ImageSave(context.TODO(), imageIDs)
	if err != nil {
		return errors.Wrap(err, "failed to get image data")
	}
	defer imageData.Close() //nolint: errcheck,gosec
	nodes, err := td.ClusterProvider.ListNodes(td.ClusterName)
	if err != nil {
		return errors.Wrap(err, "failed to list kind nodes")
	}
	for _, n := range nodes {
		td.T.Log("Loading images onto node", n)
		if err := nodeutils.LoadImageArchive(n, imageData); err != nil {
			return errors.Wrap(err, "failed to load images")
		}
	}

	return nil
}

func setMeshConfigToDefault(instOpts InstallOSMOpts, meshConfig *v1alpha1.MeshConfig) (defaultConfig *v1alpha1.MeshConfig) {
	meshConfig.Spec.Traffic.EnableEgress = instOpts.EgressEnabled
	meshConfig.Spec.Traffic.EnablePermissiveTrafficPolicyMode = instOpts.EnablePermissiveMode
	meshConfig.Spec.Traffic.OutboundPortExclusionList = []int{}
	meshConfig.Spec.Traffic.OutboundIPRangeExclusionList = []string{}

	meshConfig.Spec.Observability.EnableDebugServer = instOpts.EnableDebugServer

	meshConfig.Spec.Sidecar.Resources = corev1.ResourceRequirements{}
	meshConfig.Spec.Sidecar.EnablePrivilegedInitContainer = instOpts.EnablePrivilegedInitContainer
	meshConfig.Spec.Sidecar.LogLevel = instOpts.EnvoyLogLevel
	meshConfig.Spec.Sidecar.MaxDataPlaneConnections = 0
	meshConfig.Spec.Sidecar.ConfigResyncInterval = "0s"

	meshConfig.Spec.Certificate.ServiceCertValidityDuration = "24h"

	return meshConfig
}

// InstallOSM installs OSM. The behavior of this function is dependant on
// installType and instOpts
func (td *OsmTestData) InstallOSM(instOpts InstallOSMOpts) error {
	if td.InstType == NoInstall {
		if instOpts.CertManager != defaultCertManager || instOpts.DeployPrometheus || instOpts.DeployGrafana || instOpts.DeployJaeger || instOpts.DeployFluentbit {
			Skip("Skipping test: NoInstall marked on a test that requires modified install")
		}

		// Store current restart values for CTL processes
		td.InitialRestartValues = td.GetOsmCtlComponentRestarts()

		meshConfig, _ := Td.GetMeshConfig(Td.OsmNamespace)

		meshConfig = setMeshConfigToDefault(instOpts, meshConfig)

		if _, err := Td.UpdateOSMConfig(meshConfig); err != nil {
			return err
		}

		return nil
	}

	if td.InstType == KindCluster {
		if err := td.LoadOSMImagesIntoKind(); err != nil {
			return errors.Wrap(err, "failed to load OSM images to nodes for Kind cluster")
		}
	}

	if err := td.CreateNs(instOpts.ControlPlaneNS, nil); err != nil {
		return errors.Wrap(err, "failed to create namespace "+instOpts.ControlPlaneNS)
	}

	var args []string
	args = append(args, "install",
		"--osm-namespace="+instOpts.ControlPlaneNS,
		fmt.Sprintf("--timeout=%v", 90*time.Second),
	)

	instOpts.SetOverrides = append(instOpts.SetOverrides,
		fmt.Sprintf("OpenServiceMesh.image.registry=%s", instOpts.ContainerRegistryLoc),
		fmt.Sprintf("OpenServiceMesh.image.tag=%s", instOpts.OsmImagetag),
		fmt.Sprintf("OpenServiceMesh.certificateManager=%s", instOpts.CertManager),
		fmt.Sprintf("OpenServiceMesh.enableEgress=%v", instOpts.EgressEnabled),
		fmt.Sprintf("OpenServiceMesh.enablePermissiveTrafficPolicy=%v", instOpts.EnablePermissiveMode),
		fmt.Sprintf("OpenServiceMesh.enableDebugServer=%v", instOpts.EnableDebugServer),
		fmt.Sprintf("OpenServiceMesh.envoyLogLevel=%s", instOpts.EnvoyLogLevel),
		fmt.Sprintf("OpenServiceMesh.deployGrafana=%v", instOpts.DeployGrafana),
		fmt.Sprintf("OpenServiceMesh.deployPrometheus=%v", instOpts.DeployPrometheus),
		fmt.Sprintf("OpenServiceMesh.deployJaeger=%v", instOpts.DeployJaeger),
		fmt.Sprintf("OpenServiceMesh.enableFluentbit=%v", instOpts.DeployFluentbit),
		fmt.Sprintf("OpenServiceMesh.enablePrivilegedInitContainer=%v", instOpts.EnablePrivilegedInitContainer),
	)

	switch instOpts.CertManager {
	case "vault":
		if err := td.installVault(instOpts); err != nil {
			return err
		}
		instOpts.SetOverrides = append(instOpts.SetOverrides,
			fmt.Sprintf("OpenServiceMesh.vault.host=%s", instOpts.VaultHost),
			fmt.Sprintf("OpenServiceMesh.vault.role=%s", instOpts.VaultRole),
			fmt.Sprintf("OpenServiceMesh.vault.protocol=%s", instOpts.VaultProtocol),
			fmt.Sprintf("OpenServiceMesh.vault.token=%s", instOpts.VaultToken))
		// Wait for the vault pod
		if err := td.WaitForPodsRunningReady(instOpts.ControlPlaneNS, 60*time.Second, 1); err != nil {
			return errors.Wrap(err, "failed waiting for vault pod to become ready")
		}
	case "cert-manager":
		if err := td.installCertManager(instOpts); err != nil {
			return err
		}
		instOpts.SetOverrides = append(instOpts.SetOverrides,
			fmt.Sprintf("OpenServiceMesh.certmanager.issuerName=%s", instOpts.CertmanagerIssuerName),
			fmt.Sprintf("OpenServiceMesh.certmanager.issuerKind=%s", instOpts.CertmanagerIssuerKind),
			fmt.Sprintf("OpenServiceMesh.certmanager.issuerGroup=%s", instOpts.CertmanagerIssuerGroup))
	}

	if !(td.InstType == KindCluster) {
		// Making sure the image is always pulled in registry-based testing
		instOpts.SetOverrides = append(instOpts.SetOverrides,
			"OpenServiceMesh.image.pullPolicy=Always")
	}

	if len(instOpts.ContainerRegistrySecret) != 0 {
		instOpts.SetOverrides = append(instOpts.SetOverrides,
			fmt.Sprintf("OpenServiceMesh.imagePullSecrets[0].name=%s", RegistrySecretName),
		)
	}

	td.T.Logf("Setting log OSM's log level through overrides to %s", instOpts.OSMLogLevel)
	instOpts.SetOverrides = append(instOpts.SetOverrides,
		fmt.Sprintf("OpenServiceMesh.controllerLogLevel=%s", instOpts.OSMLogLevel))

	if len(instOpts.SetOverrides) > 0 {
		separator := "="
		finalLine := "--set"
		for _, override := range instOpts.SetOverrides {
			finalLine = finalLine + separator + override
			separator = ","
		}
		args = append(args, finalLine)
	}

	td.T.Log("Installing OSM")
	stdout, stderr, err := td.RunLocal(filepath.FromSlash("../../bin/osm"), args...)
	if err != nil {
		td.T.Logf("error running osm install")
		td.T.Logf("stdout:\n%s", stdout)
		td.T.Logf("stderr:\n%s", stderr)
		return errors.Wrap(err, "failed to run osm install")
	}

	// Store current restart values for CTL processes
	td.InitialRestartValues = td.GetOsmCtlComponentRestarts()

	return nil
}

// RestartOSMController restarts the osm-controller pod in the installed controller's namespace
func (td *OsmTestData) RestartOSMController(instOpts InstallOSMOpts) error {
	labelSelector := metav1.LabelSelector{MatchLabels: map[string]string{"app": constants.OSMControllerName}}
	listOptions := metav1.ListOptions{
		LabelSelector: labels.Set(labelSelector.MatchLabels).String(),
	}

	controllerPods, err := td.Client.CoreV1().Pods(instOpts.ControlPlaneNS).List(context.TODO(), listOptions)
	if err != nil {
		return errors.Wrap(err, "error fetching controller pod")
	}
	if len(controllerPods.Items) != 1 {
		return errors.Errorf("expected 1 osm-controller pod, got %d", len(controllerPods.Items))
	}

	pod := controllerPods.Items[0]

	// Delete the pod and let k8s spin it up again
	err = td.Client.CoreV1().Pods(instOpts.ControlPlaneNS).Delete(context.TODO(), pod.Name, metav1.DeleteOptions{})
	if err != nil {
		return errors.Wrap(err, "error deleting osm-controller pod")
	}

	return nil
}

// GetMeshConfig is a wrapper to get a MeshConfig by name in a particular namespace
func (td *OsmTestData) GetMeshConfig(namespace string) (*v1alpha1.MeshConfig, error) {
	meshConfig, err := td.ConfigClient.ConfigV1alpha1().MeshConfigs(namespace).Get(context.TODO(), td.OsmMeshConfigName, v1.GetOptions{})

	if err != nil {
		return nil, err
	}
	return meshConfig, nil
}

// LoadOSMImagesIntoKind loads the OSM images to the node for Kind clusters
func (td *OsmTestData) LoadOSMImagesIntoKind() error {
	imageNames := []string{
		"init-osm-controller",
		"osm-controller",
		"osm-injector",
		"init",
	}

	return td.LoadImagesToKind(imageNames)
}

func (td *OsmTestData) installVault(instOpts InstallOSMOpts) error {
	td.T.Log("Installing Vault")

	appName := "vault"
	replicas := int32(1)
	terminationGracePeriodSeconds := int64(10)

	serviceAccountDefinition := Td.SimpleServiceAccount(appName, td.OsmNamespace)
	svcAccount, err := Td.CreateServiceAccount(serviceAccountDefinition.Namespace, &serviceAccountDefinition)
	if err != nil {
		return errors.Wrap(err, "failed to create vault service account")
	}

	vaultDep := &appsv1.Deployment{
		ObjectMeta: metav1.ObjectMeta{
			Name: appName,
			Labels: map[string]string{
				"app": appName,
			},
		},
		Spec: appsv1.DeploymentSpec{
			Replicas: &replicas,
			Selector: &metav1.LabelSelector{
				MatchLabels: map[string]string{
					"app": appName,
				},
			},
			Template: corev1.PodTemplateSpec{
				ObjectMeta: metav1.ObjectMeta{
					Labels: map[string]string{
						"app": appName,
					},
				},
				Spec: corev1.PodSpec{
					ServiceAccountName:            svcAccount.Name,
					TerminationGracePeriodSeconds: &terminationGracePeriodSeconds,
					Containers: []corev1.Container{
						{
							Name:            "vault",
							Image:           "vault:1.4.0",
							ImagePullPolicy: corev1.PullAlways,
							Command:         []string{"/bin/sh", "-c"},
							Args: []string{
								fmt.Sprintf(`
# The TTL for the expiration of CA certificate must be beyond that of the longest
# TTL for a certificate issued by OSM. The longest TTL for a certificate issued
# within OSM is 87600h.

# Start the Vault Server
vault server -dev -dev-listen-address=0.0.0.0:8200 -dev-root-token-id=%s & sleep 1;

# Make the token available to the following commands
echo %s>~/.vault-token;

# Enable PKI secrets engine
vault secrets enable pki;

# Set the max allowed lease for a certificate to a decade
vault secrets tune -max-lease-ttl=87700h pki;

# Set the URLs (See: https://www.vaultproject.io/docs/secrets/pki#set-url-configuration)
vault write pki/config/urls issuing_certificates='http://127.0.0.1:8200/v1/pki/ca' crl_distribution_points='http://127.0.0.1:8200/v1/pki/crl';

# Configure a role for OSM (See: https://www.vaultproject.io/docs/secrets/pki#configure-a-role)
vault write pki/roles/%s allow_any_name=true allow_subdomains=true max_ttl=87700h;

# Create the root certificate (See: https://www.vaultproject.io/docs/secrets/pki#setup)
vault write pki/root/generate/internal common_name='osm.root' ttl='87700h';
tail /dev/random;
`, instOpts.VaultToken, instOpts.VaultToken, instOpts.VaultRole),
							},
							SecurityContext: &corev1.SecurityContext{
								Capabilities: &corev1.Capabilities{
									Add: []corev1.Capability{
										"IPC_LOCK",
									},
								},
							},
							Ports: []corev1.ContainerPort{
								{
									ContainerPort: 8200,
									Name:          "vault-port",
									Protocol:      corev1.ProtocolTCP,
								},
								{
									ContainerPort: 8201,
									Name:          "cluster-port",
									Protocol:      corev1.ProtocolTCP,
								},
							},
							Env: []corev1.EnvVar{
								{
									Name:  "VAULT_ADDR",
									Value: "http://localhost:8200",
								},
								{
									Name: "POD_IP_ADDR",
									ValueFrom: &corev1.EnvVarSource{
										FieldRef: &corev1.ObjectFieldSelector{
											FieldPath: "status.podIP",
										},
									},
								},
								{
									Name:  "VAULT_LOCAL_CONFIG",
									Value: "api_addr = \"http://127.0.0.1:8200\"\ncluster_addr = \"http://${POD_IP_ADDR}:8201\"",
								},
								{
									Name:  "VAULT_DEV_ROOT_TOKEN_ID",
									Value: "root", // THIS IS NOT A PRODUCTION DEPLOYMENT OF VAULT!
								},
							},
							ReadinessProbe: &corev1.Probe{
								Handler: corev1.Handler{
									HTTPGet: &corev1.HTTPGetAction{
										Path:   "/v1/sys/health",
										Port:   intstr.FromInt(8200),
										Scheme: corev1.URISchemeHTTP,
									},
								},
								InitialDelaySeconds: 5,
								PeriodSeconds:       5,
							},
						},
					},
				},
			},
		},
	}
	_, err = td.Client.AppsV1().Deployments(instOpts.ControlPlaneNS).Create(context.TODO(), vaultDep, metav1.CreateOptions{})
	if err != nil {
		return errors.Wrap(err, "failed to create vault deployment")
	}

	vaultSvc := &corev1.Service{
		ObjectMeta: metav1.ObjectMeta{
			Name: appName,
			Labels: map[string]string{
				"app": appName,
			},
		},
		Spec: corev1.ServiceSpec{
			Type: corev1.ServiceTypeLoadBalancer,
			Selector: map[string]string{
				"app": appName,
			},
			Ports: []corev1.ServicePort{
				{
					Name:       "vault-port",
					Port:       8200,
					TargetPort: intstr.FromInt(8200),
					Protocol:   corev1.ProtocolTCP,
				},
			},
		},
	}
	_, err = td.Client.CoreV1().Services(instOpts.ControlPlaneNS).Create(context.TODO(), vaultSvc, metav1.CreateOptions{})
	if err != nil {
		return errors.Wrap(err, "failed to create vault service")
	}
	return nil
}

func (td *OsmTestData) installCertManager(instOpts InstallOSMOpts) error {
	By("Installing cert-manager")
	helm := &action.Configuration{}
	if err := helm.Init(td.Env.RESTClientGetter(), td.OsmNamespace, "secret", td.T.Logf); err != nil {
		return errors.Wrap(err, "failed to initialize helm config")
	}
	install := action.NewInstall(helm)
	install.RepoURL = "https://charts.jetstack.io"
	install.Namespace = td.OsmNamespace
	install.ReleaseName = "certmanager"
	install.Version = "v1.3.1"

	chartPath, err := install.LocateChart("cert-manager", helmcli.New())
	if err != nil {
		return errors.Wrap(err, "failed to get cert-manager-chart")
	}

	chart, err := loader.Load(chartPath)
	if err != nil {
		return errors.Wrap(err, "failed to load cert-manager chart")
	}

	_, err = install.Run(chart, map[string]interface{}{
		"installCRDs": true,
	})
	if err != nil {
		return errors.Wrap(err, "failed to install cert-manager chart")
	}

	selfsigned := &cmapi.Issuer{
		ObjectMeta: metav1.ObjectMeta{
			Name: "selfsigned",
		},
		Spec: cmapi.IssuerSpec{
			IssuerConfig: cmapi.IssuerConfig{
				SelfSigned: &cmapi.SelfSignedIssuer{},
			},
		},
	}

	cert := &cmapi.Certificate{
		ObjectMeta: metav1.ObjectMeta{
			Name: "osm-ca",
		},
		Spec: cmapi.CertificateSpec{
			IsCA:       true,
			Duration:   &metav1.Duration{Duration: 90 * 24 * time.Hour},
			SecretName: osmCABundleName,
			CommonName: "osm-system",
			IssuerRef: cmmeta.ObjectReference{
				Name:  selfsigned.Name,
				Kind:  "Issuer",
				Group: "cert-manager.io",
			},
		},
	}

	ca := &cmapi.Issuer{
		ObjectMeta: metav1.ObjectMeta{
			Name: "osm-ca",
		},
		Spec: cmapi.IssuerSpec{
			IssuerConfig: cmapi.IssuerConfig{
				CA: &cmapi.CAIssuer{
					SecretName: osmCABundleName,
				},
			},
		},
	}

	if err := td.WaitForPodsRunningReady(install.Namespace, 60*time.Second, 3); err != nil {
		return errors.Wrap(err, "failed to wait for cert-manager pods ready")
	}

	cmClient, err := certman.NewForConfig(td.RestConfig)
	if err != nil {
		return errors.Wrap(err, "failed to create cert-manager config")
	}

	// cert-manager.io webhook can experience connection problems after installation:
	// https://cert-manager.io/docs/concepts/webhook/#webhook-connection-problems-shortly-after-cert-manager-installation
	// Retry API errors with some delay in case of failures.
	if err = Td.RetryFuncOnError(func() error {
		_, err = cmClient.CertmanagerV1().Certificates(td.OsmNamespace).Create(context.TODO(), cert, metav1.CreateOptions{})
		if err != nil {
			return errors.Wrap(err, "failed to create Certificate "+cert.Name)
		}
		return nil
	}, 5, 5*time.Second); err != nil {
		return err
	}

	if err = Td.RetryFuncOnError(func() error {
		_, err = cmClient.CertmanagerV1().Issuers(td.OsmNamespace).Create(context.TODO(), selfsigned, metav1.CreateOptions{})
		if err != nil {
			return errors.Wrap(err, "failed to create Issuer "+selfsigned.Name)
		}
		return nil
	}, 5, 5*time.Second); err != nil {
		return err
	}

	if err = Td.RetryFuncOnError(func() error {
		_, err = cmClient.CertmanagerV1().Issuers(td.OsmNamespace).Create(context.TODO(), ca, metav1.CreateOptions{})
		if err != nil {
			return errors.Wrap(err, "failed to create Issuer "+ca.Name)
		}
		return nil
	}, 5, 5*time.Second); err != nil {
		return err
	}

	// cert-manager.io creates the OSM CA bundle secret which is required by osm-controller. Wait for it to be ready.
	if err := Td.waitForCABundleSecret(td.OsmNamespace, 90*time.Second); err != nil {
		return errors.Wrap(err, "error waiting for cert-manager.io to create OSM CA bundle secret")
	}

	return nil
}

// UpdateOSMConfig updates OSM MeshConfig
func (td *OsmTestData) UpdateOSMConfig(meshConfig *v1alpha1.MeshConfig) (*v1alpha1.MeshConfig, error) {
	updated, err := td.ConfigClient.ConfigV1alpha1().MeshConfigs(td.OsmNamespace).Update(context.TODO(), meshConfig, metav1.UpdateOptions{})

	if err != nil {
		td.T.Logf("UpdateOSMConfig(): %s", err)
		return nil, fmt.Errorf("UpdateOSMConfig(): %s", err)
	}
	return updated, nil
}

// CreateMultipleNs simple CreateNs for multiple NS creation
func (td *OsmTestData) CreateMultipleNs(nsName ...string) error {
	for _, ns := range nsName {
		err := td.CreateNs(ns, nil)
		if err != nil {
			return err
		}
	}
	return nil
}

// CreateNs creates a Namespace. Will automatically add Docker registry creds if provided
func (td *OsmTestData) CreateNs(nsName string, labels map[string]string) error {
	if labels == nil {
		labels = make(map[string]string)
	}
	for k, v := range td.GetTestNamespaceSelectorMap() {
		labels[k] = v
	}

	namespaceObj := &corev1.Namespace{
		ObjectMeta: metav1.ObjectMeta{
			Name:      nsName,
			Namespace: "",
			Labels:    labels,
		},
		Status: corev1.NamespaceStatus{},
	}

	td.T.Logf("Creating namespace %v", nsName)
	_, err := td.Client.CoreV1().Namespaces().Create(context.Background(), namespaceObj, metav1.CreateOptions{})
	if err != nil {
		return errors.Wrap(err, "failed to create namespace "+nsName)
	}

	// Check if we are using any specific creds
	if td.AreRegistryCredsPresent() {
		td.CreateDockerRegistrySecret(nsName)
	}

	return nil
}

// DeleteNs deletes a test NS
func (td *OsmTestData) DeleteNs(nsName string) error {
	// Delete Helm releases created in the namespace
	helm := &action.Configuration{}
	if err := helm.Init(td.Env.RESTClientGetter(), nsName, "secret", td.T.Logf); err != nil {
		td.T.Logf("WARNING: failed to initialize helm config, skipping helm cleanup: %v", err)
	} else {
		list := action.NewList(helm)
		list.All = true
		if releases, err := list.Run(); err != nil {
			td.T.Logf("WARNING: failed to list helm releases in namespace %s, skipping release cleanup: %v", nsName, err)
		} else {
			del := action.NewUninstall(helm)
			for _, release := range releases {
				if _, err := del.Run(release.Name); err != nil {
					td.T.Logf("WARNING: failed to delete helm release %s in namespace %s: %v", release.Name, nsName, err)
				}
			}
		}
	}

	var backgroundDelete metav1.DeletionPropagation = metav1.DeletePropagationBackground

	td.T.Logf("Deleting namespace %v", nsName)
	err := td.Client.CoreV1().Namespaces().Delete(context.Background(), nsName, metav1.DeleteOptions{PropagationPolicy: &backgroundDelete})
	if err != nil {
		return errors.Wrap(err, "failed to delete namespace "+nsName)
	}
	return nil
}

// WaitForPodsDeleted waits for the pods to be deleted.
func (td *OsmTestData) WaitForPodsDeleted(pods *corev1.PodList, namespace string, timeout time.Duration) error {
	By(fmt.Sprintf("Waiting for pods to vanish from namespace %s", namespace))
	podMap := map[string]bool{}
	for _, pod := range pods.Items {
		podMap[string(pod.GetUID())] = true
	}
	//Now POLL until all pods have been eradicated.
	return wait.Poll(2*time.Second, timeout,
		func() (bool, error) {
			podList, err := td.Client.CoreV1().Pods(namespace).List(context.TODO(), metav1.ListOptions{})
			if err != nil {
				return false, err
			}
			for _, item := range podList.Items {
				if _, ok := podMap[string(item.GetUID())]; ok {
					return false, nil
				}
			}
			return true, nil
		})
}

// RunLocal Executes command on local
func (td *OsmTestData) RunLocal(path string, args ...string) (*bytes.Buffer, *bytes.Buffer, error) {
	cmd := exec.Command(path, args...) // #nosec G204
	stdout := bytes.NewBuffer(nil)
	stderr := bytes.NewBuffer(nil)
	cmd.Stdout = stdout
	cmd.Stderr = stderr

	td.T.Logf("Running locally '%s %s'", path, strings.Join(args, " "))
	err := cmd.Run()
	return stdout, stderr, err
}

// RunRemote runs command in remote container
func (td *OsmTestData) RunRemote(
	ns string, podName string, containerName string,
	command []string) (string, string, error) {
	var stdin, stdout, stderr bytes.Buffer

	req := td.Client.CoreV1().RESTClient().Post().Resource("pods").Name(podName).
		Namespace(ns).SubResource("exec")

	option := &corev1.PodExecOptions{
		Command:   command,
		Container: containerName,
		Stdin:     true,
		Stdout:    true,
		Stderr:    true,
		TTY:       false,
	}

	scheme := runtime.NewScheme()
	err := corev1.AddToScheme(scheme)
	if err != nil {
		return "", "", err
	}

	req.VersionedParams(
		option,
		runtime.NewParameterCodec(scheme),
	)
	exec, err := remotecommand.NewSPDYExecutor(td.RestConfig, "POST", req.URL())
	if err != nil {
		return "", "", err
	}
	err = exec.Stream(remotecommand.StreamOptions{
		Stdin:  &stdin,
		Stdout: &stdout,
		Stderr: &stderr,
	})
	if err != nil {
		return "", "", err
	}

	return strings.TrimSpace(stdout.String()), strings.TrimSpace(stderr.String()), nil
}

// WaitForPodsRunningReady waits for a <n> number of pods on an NS to be running and ready
func (td *OsmTestData) WaitForPodsRunningReady(ns string, timeout time.Duration, nExpectedRunningPods int) error {
	td.T.Logf("Wait up to %v for %d pods ready in ns [%s]...", timeout, nExpectedRunningPods, ns)
	for start := time.Now(); time.Since(start) < timeout; time.Sleep(2 * time.Second) {
		pods, err := td.Client.CoreV1().Pods(ns).List(context.TODO(), metav1.ListOptions{
			FieldSelector: "status.phase=Running",
		})

		if err != nil {
			return errors.Wrap(err, "failed to list pods")
		}

		if len(pods.Items) < nExpectedRunningPods {
			time.Sleep(time.Second)
			continue
		}

		nReadyPods := 0
		for _, pod := range pods.Items {
			for _, cond := range pod.Status.Conditions {
				if cond.Type == corev1.PodReady && cond.Status == corev1.ConditionTrue {
					nReadyPods++
					if nReadyPods == nExpectedRunningPods {
						td.T.Logf("Finished waiting for NS [%s].", ns)
						return nil
					}
				}
			}
		}
		time.Sleep(time.Second)
	}

	pods, err := td.Client.CoreV1().Pods(ns).List(context.Background(), metav1.ListOptions{})
	if err != nil {
		return errors.Wrap(err, "failed to list pods")
	}
	td.T.Log("Pod Statuses in namespace", ns)
	for _, pod := range pods.Items {
		status, _ := json.MarshalIndent(pod.Status, "", "  ")
		td.T.Logf("Pod %s:\n%s", pod.Name, status)
	}

	return fmt.Errorf("not all pods were Running & Ready in NS %s after %v", ns, timeout)
}

// WaitForRepeatedSuccess runs and expects a certain result for a certain operation a set number of consecutive times
// over a set amount of time.
func (td *OsmTestData) WaitForRepeatedSuccess(f SuccessFunction, minItForSuccess int, maxWaitTime time.Duration) bool {
	iterations := 0
	startTime := time.Now()

	By(fmt.Sprintf("[WaitForRepeatedSuccess] waiting %v for %d iterations to succeed", maxWaitTime, minItForSuccess))
	for time.Since(startTime) < maxWaitTime {
		if f() {
			iterations++
			if iterations >= minItForSuccess {
				return true
			}
		} else {
			iterations = 0
		}
		time.Sleep(time.Second)
	}
	return false
}

const (
	// Test is to mark after-test cleanup
	Test CleanupType = "test"
	//Suite is to mark after-suite cleanup
	Suite CleanupType = "suite"
)

// Cleanup is Used to cleanup resources once the test is done
// Cyclomatic complexity is disabled in cleanup, as it check a large number of conditions
// nolint:gocyclo
func (td *OsmTestData) Cleanup(ct CleanupType) {
	if td.Client == nil {
		// Avoid any cleanup (crash) if no test is run;
		// init doesn't happen and clientsets are nil
		return
	}

	// Verify no crashes/restarts of OSM and control plane components were observed during the test
	// We will not immediately call Fail() here to not disturb the cleanup process, and instead
	// call it at the end of cleanup
	restartSeen := td.VerifyRestarts()

	// If collect logs or
	// (test failed, by either restarts were seen or because spec failed) and (collect logs on error)
	if td.CollectLogs == CollectLogs || td.CollectLogs == ControlPlaneOnly ||
		((restartSeen && !td.IgnoreRestarts) || CurrentGinkgoTestDescription().Failed) && td.CollectLogs == CollectLogsIfErrorOnly {
		// Grab logs. We will move this to use CLI when able.
		if err := td.GrabLogs(); err != nil {
			td.T.Logf("Error getting logs: %v", err)
		}
	}

	// The condition enters to cleanup K8s resources if
	// - cleanup is enabled and it's not a kind cluster
	// - cleanup is enabled and it is a kind cluster, but the kind cluster will NOT be
	//   destroyed after this test.
	//   The latter is a condition to speed up and not wait for k8s resources to vanish
	//   if the current kind cluster has to be destroyed anyway.
	if td.CleanupTest &&
		(!(td.InstType == KindCluster) ||
			(td.InstType == KindCluster &&
				(ct == Test && !td.CleanupKindClusterBetweenTests) ||
				(ct == Suite && !td.CleanupKindCluster))) {
		// Use selector to refer to all namespaces used in this test
		nsSelector := metav1.ListOptions{
			LabelSelector: labels.SelectorFromSet(td.GetTestNamespaceSelectorMap()).String(),
		}

		testNs, err := td.Client.CoreV1().Namespaces().List(context.Background(), nsSelector)
		if err != nil {
			td.T.Fatalf("Failed to get list of test NS: %v", err)
		}

		for _, ns := range testNs.Items {
			err := td.DeleteNs(ns.Name)
			if err != nil {
				td.T.Logf("Err deleting ns %s: %v", ns.Name, err)
				continue
			}
		}
		By(fmt.Sprintf("[Cleanup] waiting for %s:%d test NS cleanup", osmTest, GinkgoRandomSeed()))
		if td.WaitForCleanup {
			err := wait.Poll(2*time.Second, 240*time.Second,
				func() (bool, error) {
					nsList, err := td.Client.CoreV1().Namespaces().List(context.TODO(), nsSelector)
					if err != nil {
						td.T.Logf("Err waiting for ns list to disappear: %v", err)
						return false, err
					}
					return len(nsList.Items) == 0, nil
				},
			)
			if err != nil {
				td.T.Logf("Poll err: %v", err)
			}
		}
	}

	// Kind cluster deletion, if needed
	if (td.InstType == KindCluster) && td.ClusterProvider != nil {
		if ct == Test && td.CleanupKindClusterBetweenTests || ct == Suite && td.CleanupKindCluster {
			td.T.Logf("Deleting kind cluster: %s", td.ClusterName)
			if err := td.ClusterProvider.Delete(td.ClusterName, clientcmd.RecommendedHomeFile); err != nil {
				td.T.Logf("error deleting cluster: %v", err)
			}
			td.ClusterProvider = nil
		}
	}

	// Check restarts
	if restartSeen && !td.IgnoreRestarts {
		Fail("Unexpected restarts for control plane processes were observed")
	}
}

// CreateDockerRegistrySecret creates a secret named `RegistrySecretName` in namespace <ns>,
// based on ctrRegistry variables
func (td *OsmTestData) CreateDockerRegistrySecret(ns string) {
	secret := &corev1.Secret{}
	secret.Name = RegistrySecretName
	secret.Type = corev1.SecretTypeDockerConfigJson
	secret.Data = map[string][]byte{}

	dockercfgAuth := DockerConfigEntry{
		Username: td.CtrRegistryUser,
		Password: td.CtrRegistryPassword,
		Email:    "osm@osm.com",
		Auth:     base64.StdEncoding.EncodeToString([]byte(fmt.Sprintf("%s:%s", td.CtrRegistryUser, td.CtrRegistryPassword))),
	}

	dockerCfgJSON := DockerConfigJSON{
		Auths: map[string]DockerConfigEntry{td.CtrRegistryServer: dockercfgAuth},
	}

	if jsonConfig, err := json.Marshal(dockerCfgJSON); err != nil {
		td.T.Fatalf("Error marshaling Docker config", err)
	} else {
		secret.Data[corev1.DockerConfigJsonKey] = jsonConfig
	}

	td.T.Logf("Pushing Registry secret '%s' for namespace %s... ", RegistrySecretName, ns)
	_, err := td.Client.CoreV1().Secrets(ns).Create(context.Background(), secret, metav1.CreateOptions{})
	if err != nil {
		td.T.Fatalf("Could not add registry secret")
	}
}

// RetryFuncOnError runs the given function and retries for the given number of times if an error is encountered
func (td *OsmTestData) RetryFuncOnError(f RetryOnErrorFunc, retryTimes int, sleepBetweenRetries time.Duration) error {
	var err error

	for i := 0; i <= retryTimes; i++ {
		err = f()
		if err == nil {
			return nil
		}
		time.Sleep(sleepBetweenRetries)
	}
	return errors.Wrapf(err, "Error after retrying %d times", retryTimes)
}

// waitForCABundleSecret waits for the CA bundle secret to be created
func (td *OsmTestData) waitForCABundleSecret(ns string, timeout time.Duration) error {
	td.T.Logf("Wait up to %s for OSM CA bundle to be ready in NS [%s]...", timeout, ns)
	for start := time.Now(); time.Since(start) < timeout; time.Sleep(5 * time.Second) {
		_, err := td.Client.CoreV1().Secrets(ns).Get(context.TODO(), osmCABundleName, metav1.GetOptions{})
		if err == nil {
			return nil
		}
		td.T.Logf("OSM CA bundle secret not ready in NS [%s]", ns)
		continue // retry
	}

	return fmt.Errorf("CA bundle secret not ready in NS %s after %s", ns, timeout)
}

// VerifyRestarts ensure no crashes on osm-namespace instances for OSM CTL processes
func (td *OsmTestData) VerifyRestarts() bool {
	restartsAtTestEnd := td.GetOsmCtlComponentRestarts()
	restartOccurred := false

	for podContKey, endRestarts := range restartsAtTestEnd {
		initialRestarts, found := td.InitialRestartValues[podContKey]
		if !found {
			td.T.Logf("Pod/cont %s not found in initial map. Skipping.", podContKey)
			continue
		}

		if initialRestarts != endRestarts {
			td.T.Logf("!! Restarts detected for pod/cont %s: Initial %d End %d", podContKey, initialRestarts, endRestarts)
			restartOccurred = true
		}
	}
	return restartOccurred
}

// GetOsmCtlComponentRestarts gets the number of restarts of OSM CTL processes back in a map
func (td *OsmTestData) GetOsmCtlComponentRestarts() map[string]int {
	restartMap := make(map[string]int)

	// Walks only OSM CTL control plane processes
	for _, ctlAppLabel := range OsmCtlLabels {
		pods, err := Td.GetPodsForLabel(Td.OsmNamespace, metav1.LabelSelector{
			MatchLabels: map[string]string{
				"app": ctlAppLabel,
			},
		})
		if err != nil {
			td.T.Logf("Failed to get pods for applabel %s : %v", ctlAppLabel, err)
			continue
		}

		for _, pod := range pods {
			for _, contStatus := range pod.Status.ContainerStatuses {
				td.T.Logf("Restarts for %s/%s : %d", pod.Name, contStatus.Name, contStatus.RestartCount)
				restartMap[fmt.Sprintf("%s/%s", pod.Name, contStatus.Name)] = int(contStatus.RestartCount)
			}
		}
	}

	return restartMap
}

// GrabLogs Collects logs on test folder for td.OsmNamespace
func (td *OsmTestData) GrabLogs() error {
	logCollector := "../../scripts/get-osm-namespace-logs.sh"

	// Using absolute paths (though inferred from relative) for clarity
	absLogCollectorPath, err := filepath.Abs(logCollector)
	if err != nil {
		return err
	}

	absTestDirPath, err := filepath.Abs(td.GetTestDirPath())
	if err != nil {
		return err
	}

	td.T.Logf("Collecting logs, using \"%s %s\"", absLogCollectorPath, absTestDirPath)
	// Assumes testing has been launched from repo's root
	stdout, stderr, err := td.RunLocal(absLogCollectorPath, absTestDirPath)
	if err != nil {
		td.T.Logf("error running get-osm-namespace-logs script")
		td.T.Logf("stdout:\n%s", stdout)
		td.T.Logf("stderr:\n%s", stderr)
	}

	stdout, stderr, err = td.RunLocal("kubectl", "get", "events", "-A")
	if err != nil {
		td.T.Logf("error running kubectl get events")
		td.T.Logf("stdout:\n%s", stdout)
		td.T.Logf("stderr:\n%s", stderr)
	} else {
		if err := ioutil.WriteFile(fmt.Sprintf("%s/%s", absTestDirPath, "events"), stdout.Bytes(), 0600); err != nil {
			td.T.Logf("Failed to write file for events: %s", err)
		}
	}

	if td.CollectLogs == ControlPlaneOnly {
		return nil
	}

	if td.InstType == KindCluster {
		kindExportPath := td.GetTestFilePath("kindExport")
		td.T.Logf("Collecting kind cluster")

		stdout, stderr, err := td.RunLocal("kind", "export", "logs", "--name", td.ClusterName, kindExportPath)
		if err != nil {
			td.T.Logf("error running get-osm-namespace-logs script")
			td.T.Logf("stdout:\n%s", stdout)
			td.T.Logf("stderr:\n%s", stderr)
		}
	}

	// TODO: Eventually a CLI command should implement collection of configurations necessary for debugging
	pods, err := td.Client.CoreV1().Pods("").List(context.Background(), metav1.ListOptions{
		// Reliable way to select injected pods
		LabelSelector: "osm-proxy-uuid",
	})

	if err != nil {
		return err
	}

	envoyConfDir := td.GetTestFilePath("envoy_configs")
	err = os.Mkdir(envoyConfDir, 0750)
	if err != nil && !os.IsExist(err) {
		td.T.Logf("Error on creating dir for %s: %v", envoyConfDir, err)
		return err
	}

	for _, pod := range pods.Items {
		podEnvoyConfigFilepath := strings.Join([]string{envoyConfDir, fmt.Sprintf("%s_%s", pod.Namespace, pod.Name)}, "/")
		err := os.Mkdir(podEnvoyConfigFilepath, 0750)
		if err != nil && !os.IsExist(err) {
			td.T.Logf("Error on creating dir for %s: %v, skipping", podEnvoyConfigFilepath, err)
			continue
		}

		envoyDebugPaths := []string{
			"config_dump",
			"clusters",
			"certs",
			"listeners",
			"ready",
			"stats",
		}

		for _, dbgEnvoyPath := range envoyDebugPaths {
			cmd := "../../bin/osm"
			args := []string{
				"proxy",
				"get",
				dbgEnvoyPath,
				pod.Name,
				"--namespace",
				pod.Namespace,
				"-f",
				strings.Join([]string{podEnvoyConfigFilepath, fmt.Sprintf("%s.txt", dbgEnvoyPath)}, "/"),
			}

			stdout, stderr, err := td.RunLocal(cmd, args...)
			if err != nil {
				td.T.Logf("error running cmd: %s args: %v", cmd, args)
				td.T.Logf("stdout:\n%s", stdout)
				td.T.Logf("stderr:\n%s", stderr)
			}
		}
	}

	return nil
}

// AddOpenShiftSCC adds the specified SecurityContextConstraint to the given service account
func (td *OsmTestData) AddOpenShiftSCC(scc, serviceAccount, namespace string) error {
	if !td.DeployOnOpenShift {
		return errors.Errorf("Tests are not configured for OpenShift. Try again with -deployOnOpenShift=true")
	}
	args := []string{"adm", "policy", "add-scc-to-user", scc, "-z", serviceAccount, "-n", namespace}
	stdout, stderr, err := td.RunLocal("oc", args...)
	if err != nil {
		td.T.Logf("stdout:\n%s", stdout)
		return errors.Errorf("failed to add SCC %s to %s/%s: %s", scc, namespace, serviceAccount, stderr)
	}

	return nil
}<|MERGE_RESOLUTION|>--- conflicted
+++ resolved
@@ -363,38 +363,6 @@
 	}
 }
 
-<<<<<<< HEAD
-// HelmInstallOSM installs an osm control plane using the osm chart which lives in charts/osm
-func (td *OsmTestData) HelmInstallOSM(release, namespace string) error {
-	if td.InstType == KindCluster {
-		if err := td.LoadOSMImagesIntoKind(); err != nil {
-			return err
-		}
-	}
-
-	values := fmt.Sprintf("OpenServiceMesh.image.registry=%s,OpenServiceMesh.image.tag=%s,OpenServiceMesh.meshName=%s", td.CtrRegistryServer, td.OsmImageTag, release)
-	args := []string{"install", release, "../../charts/osm", "--set", values, "--namespace", namespace, "--create-namespace", "--wait"}
-	stdout, stderr, err := td.RunLocal("helm", args...)
-	if err != nil {
-		td.T.Logf("stdout:\n%s", stdout)
-		return errors.Errorf("failed to run helm install with osm chart: %s", stderr)
-	}
-
-	return nil
-}
-
-// DeleteHelmRelease uninstalls a particular helm release
-func (td *OsmTestData) DeleteHelmRelease(name, namespace string) error {
-	args := []string{"uninstall", name, "--namespace", namespace}
-	_, _, err := td.RunLocal("helm", args...)
-	if err != nil {
-		td.T.Fatal(err)
-	}
-	return nil
-}
-
-=======
->>>>>>> 6925db70
 // LoadImagesToKind loads the list of images to the node for Kind clusters
 func (td *OsmTestData) LoadImagesToKind(imageNames []string) error {
 	if td.InstType != KindCluster {
