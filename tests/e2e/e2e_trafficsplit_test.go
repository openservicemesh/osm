--- conflicted
+++ resolved
@@ -138,7 +138,6 @@
 								RouteGroupName:    fmt.Sprintf("%s-%s", srcClient, dstServer),
 								TrafficTargetName: fmt.Sprintf("%s-%s", srcClient, dstServer),
 
-<<<<<<< HEAD
 								SourceNamespace:      srcClient,
 								SourceSVCAccountName: srcClient,
 
@@ -182,46 +181,13 @@
 				}
 				// Get the Traffic split structures
 				tSplit, err := td.CreateSimpleTrafficSplit(trafficSplit)
-=======
-			// Create Traffic split with all server processes as backends
-			trafficSplit := TrafficSplitDef{
-				Name:                    trafficSplitName,
-				Namespace:               serverNamespace,
-				TrafficSplitServiceName: trafficSplitName,
-				Backends:                []TrafficSplitBackend{},
-			}
-			assignation := 100 / len(serverServices) // Spreading equitatively
-			for _, dstServer := range serverServices {
-				trafficSplit.Backends = append(trafficSplit.Backends,
-					TrafficSplitBackend{
-						Name:   dstServer,
-						Weight: assignation,
-					},
-				)
-			}
-			// Get the Traffic split structures
-			tSplit, err := td.CreateSimpleTrafficSplit(trafficSplit)
-			Expect(err).To(BeNil())
-
-			// Push them in K8s
-			_, err = td.CreateTrafficSplit(serverNamespace, tSplit)
-			Expect(err).To(BeNil())
-
-			By("Issuing http requests from clients to the traffic split FQDN")
-
-			// Test traffic
-			// Create Multiple HTTP request structure
-			requests := HTTPMultipleRequest{
-				Sources: []HTTPRequestDef{},
-			}
-			for _, ns := range clientServices {
-				pods, err := td.client.CoreV1().Pods(ns).List(context.Background(), metav1.ListOptions{})
->>>>>>> 6a711ce0
 				Expect(err).To(BeNil())
 
 				// Push them in K8s
 				_, err = td.CreateTrafficSplit(serverNamespace, tSplit)
 				Expect(err).To(BeNil())
+
+				By("Issuing http requests from clients to the traffic split FQDN")
 
 				// Test traffic
 				// Create Multiple HTTP request structure
@@ -279,57 +245,53 @@
 					return curlSuccess && (len(serversSeen) == numberOfServerServices*serverReplicaSet)
 				}, 5, 150*time.Second)
 
-<<<<<<< HEAD
+				Expect(success).To(BeTrue())
+
+				By("Issuing http requests from clients to the allowed individual service backends")
+
+				// Test now against the individual services, observe they should still be reachable
+				requests = HTTPMultipleRequest{
+					Sources: []HTTPRequestDef{},
+				}
+				for _, clientNs := range clientServices {
+					pods, err := td.client.CoreV1().Pods(clientNs).List(context.Background(), metav1.ListOptions{})
+					Expect(err).To(BeNil())
+					// For each client pod
+					for _, pod := range pods.Items {
+						// reach each service
+						for _, svcNs := range serverServices {
+							requests.Sources = append(requests.Sources, HTTPRequestDef{
+								SourceNs:        pod.Namespace,
+								SourcePod:       pod.Name,
+								SourceContainer: pod.Namespace, // We generally code it like so for test purposes
+
+								// direct traffic target against the specific server service in the server namespace
+								Destination: fmt.Sprintf("%s.%s", svcNs, serverNamespace),
+							})
+						}
+					}
+				}
+
+				results = HTTPMultipleResults{}
+				success = td.WaitForRepeatedSuccess(func() bool {
+					// Get results
+					results = td.MultipleHTTPRequest(&requests)
+
+					// Print results
+					td.PrettyPrintHTTPResults(&results)
+
+					// Verify REST status code results
+					for _, ns := range results {
+						for _, podResult := range ns {
+							if podResult.Err != nil || podResult.StatusCode != 200 {
+								return false
+							}
+						}
+					}
+					return true
+				}, 2, 150*time.Second)
+
 				Expect(success).To(BeTrue())
 			})
-=======
-			Expect(success).To(BeTrue())
-
-			By("Issuing http requests from clients to the allowed individual service backends")
-
-			// Test now against the individual services, observe they should still be reachable
-			requests = HTTPMultipleRequest{
-				Sources: []HTTPRequestDef{},
-			}
-			for _, clientNs := range clientServices {
-				pods, err := td.client.CoreV1().Pods(clientNs).List(context.Background(), metav1.ListOptions{})
-				Expect(err).To(BeNil())
-				// For each client pod
-				for _, pod := range pods.Items {
-					// reach each service
-					for _, svcNs := range serverServices {
-						requests.Sources = append(requests.Sources, HTTPRequestDef{
-							SourceNs:        pod.Namespace,
-							SourcePod:       pod.Name,
-							SourceContainer: pod.Namespace, // We generally code it like so for test purposes
-
-							// direct traffic target against the specific server service in the server namespace
-							Destination: fmt.Sprintf("%s.%s", svcNs, serverNamespace),
-						})
-					}
-				}
-			}
-
-			results = HTTPMultipleResults{}
-			success = td.WaitForRepeatedSuccess(func() bool {
-				// Get results
-				results = td.MultipleHTTPRequest(&requests)
-
-				// Print results
-				td.PrettyPrintHTTPResults(&results)
-
-				// Verify REST status code results
-				for _, ns := range results {
-					for _, podResult := range ns {
-						if podResult.Err != nil || podResult.StatusCode != 200 {
-							return false
-						}
-					}
-				}
-				return true
-			}, 2, 150*time.Second)
-
-			Expect(success).To(BeTrue())
->>>>>>> 6a711ce0
 		})
 	})