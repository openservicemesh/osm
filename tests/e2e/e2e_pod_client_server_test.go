package e2e

import (
	"context"
	"fmt"
	"strings"
	"time"

	. "github.com/onsi/ginkgo"
	. "github.com/onsi/gomega"

	v1 "k8s.io/api/core/v1"
	metav1 "k8s.io/apimachinery/pkg/apis/meta/v1"
)

<<<<<<< HEAD
var _ = OSMDescribe("Test HTTP traffic from 1 pod client -> 1 pod server",
	OSMDescribeInfo{
		tier:   1,
		bucket: 1,
	},
	func() {
		Context("SimpleClientServer", func() {
			const sourceName = "client"
			const destName = "server"
			var ns []string = []string{sourceName, destName}

			It("Tests HTTP traffic for client pod -> server pod", func() {
				// Install OSM
				Expect(td.InstallOSM(td.GetOSMInstallOpts())).To(Succeed())

				// Create Test NS
				for _, n := range ns {
					Expect(td.CreateNs(n, nil)).To(Succeed())
					Expect(td.AddNsToMesh(true, n)).To(Succeed())
				}
=======
var _ = DescribeTier1("Test HTTP traffic from 1 pod client -> 1 pod server", func() {
	Context("SimpleClientServer", func() {
		sourceName := "client"
		destName := "server"
		var ns = []string{sourceName, destName}

		It("Tests HTTP traffic for client pod -> server pod", func() {
			// Install OSM
			Expect(td.InstallOSM(td.GetOSMInstallOpts())).To(Succeed())

			// Create Test NS
			for _, n := range ns {
				Expect(td.CreateNs(n, nil)).To(Succeed())
				Expect(td.AddNsToMesh(true, n)).To(Succeed())
			}

			// Get simple pod definitions for the HTTP server
			svcAccDef, podDef, svcDef := td.SimplePodApp(
				SimplePodAppDef{
					name:      destName,
					namespace: destName,
					image:     "kennethreitz/httpbin",
					ports:     []int{80},
				})

			_, err := td.CreateServiceAccount(destName, &svcAccDef)
			Expect(err).NotTo(HaveOccurred())
			dstPod, err := td.CreatePod(destName, podDef)
			Expect(err).NotTo(HaveOccurred())
			_, err = td.CreateService(destName, svcDef)
			Expect(err).NotTo(HaveOccurred())

			// Expect it to be up and running in it's receiver namespace
			Expect(td.WaitForPodsRunningReady(destName, 90*time.Second, 1)).To(Succeed())

			withKubernetesService := true
			srcPod := setupSource(sourceName, withKubernetesService)

			By("Creating SMI policies")
			// Deploy allow rule client->server
			httpRG, trafficTarget := td.CreateSimpleAllowPolicy(
				SimpleAllowPolicy{
					RouteGroupName:    "routes",
					TrafficTargetName: "test-target",

					SourceNamespace:      sourceName,
					SourceSVCAccountName: sourceName,
>>>>>>> cae01c48

				// Get simple pod definitions for the HTTP server
				svcAccDef, podDef, svcDef := td.SimplePodApp(
					SimplePodAppDef{
						name:      destName,
						namespace: destName,
						image:     "kennethreitz/httpbin",
						ports:     []int{80},
					})

				_, err := td.CreateServiceAccount(destName, &svcAccDef)
				Expect(err).NotTo(HaveOccurred())
				dstPod, err := td.CreatePod(destName, podDef)
				Expect(err).NotTo(HaveOccurred())
				_, err = td.CreateService(destName, svcDef)
				Expect(err).NotTo(HaveOccurred())

				// Expect it to be up and running in it's receiver namespace
				Expect(td.WaitForPodsRunningReady(destName, 90*time.Second, 1)).To(Succeed())

				// Get simple Pod definitions for the client
				svcAccDef, podDef, svcDef = td.SimplePodApp(SimplePodAppDef{
					name:      sourceName,
					namespace: sourceName,
					command:   []string{"/bin/bash", "-c", "--"},
					args:      []string{"while true; do sleep 30; done;"},
					image:     "songrgg/alpine-debug",
					ports:     []int{80},
				})

				_, err = td.CreateServiceAccount(sourceName, &svcAccDef)
				Expect(err).NotTo(HaveOccurred())
				srcPod, err := td.CreatePod(sourceName, podDef)
				Expect(err).NotTo(HaveOccurred())
				_, err = td.CreateService(sourceName, svcDef)
				Expect(err).NotTo(HaveOccurred())

				// Expect it to be up and running in it's receiver namespace
				Expect(td.WaitForPodsRunningReady(sourceName, 90*time.Second, 1)).To(Succeed())

				By("Creating SMI policies")
				// Deploy allow rule client->server
				httpRG, trafficTarget := td.CreateSimpleAllowPolicy(
					SimpleAllowPolicy{
						RouteGroupName:    "routes",
						TrafficTargetName: "test-target",

						SourceNamespace:      sourceName,
						SourceSVCAccountName: sourceName,

						DestinationNamespace:      destName,
						DestinationSvcAccountName: destName,
					})

				// Configs have to be put into a monitored NS
				_, err = td.CreateHTTPRouteGroup(sourceName, httpRG)
				Expect(err).NotTo(HaveOccurred())
				_, err = td.CreateTrafficTarget(sourceName, trafficTarget)
				Expect(err).NotTo(HaveOccurred())

				// All ready. Expect client to reach server
				clientToServer := HTTPRequestDef{
					SourceNs:        sourceName,
					SourcePod:       srcPod.Name,
					SourceContainer: sourceName,

					Destination: fmt.Sprintf("%s.%s", dstPod.Name, dstPod.Namespace),
				}

				srcToDestStr := fmt.Sprintf("%s -> %s",
					fmt.Sprintf("%s/%s", sourceName, srcPod.Name),
					clientToServer.Destination)

				cond := td.WaitForRepeatedSuccess(func() bool {
					result := td.HTTPRequest(clientToServer)

					if result.Err != nil || result.StatusCode != 200 {
						td.T.Logf("> (%s) HTTP Req failed %d %v",
							srcToDestStr, result.StatusCode, result.Err)
						return false
					}
					td.T.Logf("> (%s) HTTP Req succeeded: %d", srcToDestStr, result.StatusCode)
					return true
				}, 5, 90*time.Second)
				Expect(cond).To(BeTrue())

				By("Deleting SMI policies")
				Expect(td.smiClients.AccessClient.AccessV1alpha2().TrafficTargets(sourceName).Delete(context.TODO(), trafficTarget.Name, metav1.DeleteOptions{})).To(Succeed())
				Expect(td.smiClients.SpecClient.SpecsV1alpha3().HTTPRouteGroups(sourceName).Delete(context.TODO(), httpRG.Name, metav1.DeleteOptions{})).To(Succeed())

				// Expect client not to reach server
				cond = td.WaitForRepeatedSuccess(func() bool {
					result := td.HTTPRequest(clientToServer)

					// Curl exit code 7 == Conn refused
					if result.Err == nil || !strings.Contains(result.Err.Error(), "command terminated with exit code 7 ") {
						td.T.Logf("> (%s) HTTP Req failed, incorrect expected result: %d, %v", srcToDestStr, result.StatusCode, result.Err)
						return false
					}
					td.T.Logf("> (%s) HTTP Req failed correctly: %v", srcToDestStr, result.Err)
					return true
				}, 5, 150*time.Second)
				Expect(cond).To(BeTrue())
			})
		})
<<<<<<< HEAD
	})
=======
	})
})

func setupSource(sourceName string, withKubernetesService bool) *v1.Pod {
	// Get simple Pod definitions for the client
	svcAccDef, podDef, svcDef := td.SimplePodApp(SimplePodAppDef{
		name:      sourceName,
		namespace: sourceName,
		command:   []string{"/bin/bash", "-c", "--"},
		args:      []string{"while true; do sleep 30; done;"},
		image:     "songrgg/alpine-debug",
		ports:     []int{80},
	})

	_, err := td.CreateServiceAccount(sourceName, &svcAccDef)
	Expect(err).NotTo(HaveOccurred())

	srcPod, err := td.CreatePod(sourceName, podDef)
	Expect(err).NotTo(HaveOccurred())

	// In some cases we may want to skip the creation of a Kubernetes service for the source.
	if withKubernetesService {
		_, err = td.CreateService(sourceName, svcDef)
		Expect(err).NotTo(HaveOccurred())
	}

	// Expect it to be up and running in it's receiver namespace
	Expect(td.WaitForPodsRunningReady(sourceName, 90*time.Second, 1)).To(Succeed())

	return srcPod
}
>>>>>>> cae01c48
<|MERGE_RESOLUTION|>--- conflicted
+++ resolved
@@ -13,7 +13,6 @@
 	metav1 "k8s.io/apimachinery/pkg/apis/meta/v1"
 )
 
-<<<<<<< HEAD
 var _ = OSMDescribe("Test HTTP traffic from 1 pod client -> 1 pod server",
 	OSMDescribeInfo{
 		tier:   1,
@@ -21,9 +20,9 @@
 	},
 	func() {
 		Context("SimpleClientServer", func() {
-			const sourceName = "client"
-			const destName = "server"
-			var ns []string = []string{sourceName, destName}
+			sourceName := "client"
+			destName := "server"
+			var ns = []string{sourceName, destName}
 
 			It("Tests HTTP traffic for client pod -> server pod", func() {
 				// Install OSM
@@ -34,55 +33,6 @@
 					Expect(td.CreateNs(n, nil)).To(Succeed())
 					Expect(td.AddNsToMesh(true, n)).To(Succeed())
 				}
-=======
-var _ = DescribeTier1("Test HTTP traffic from 1 pod client -> 1 pod server", func() {
-	Context("SimpleClientServer", func() {
-		sourceName := "client"
-		destName := "server"
-		var ns = []string{sourceName, destName}
-
-		It("Tests HTTP traffic for client pod -> server pod", func() {
-			// Install OSM
-			Expect(td.InstallOSM(td.GetOSMInstallOpts())).To(Succeed())
-
-			// Create Test NS
-			for _, n := range ns {
-				Expect(td.CreateNs(n, nil)).To(Succeed())
-				Expect(td.AddNsToMesh(true, n)).To(Succeed())
-			}
-
-			// Get simple pod definitions for the HTTP server
-			svcAccDef, podDef, svcDef := td.SimplePodApp(
-				SimplePodAppDef{
-					name:      destName,
-					namespace: destName,
-					image:     "kennethreitz/httpbin",
-					ports:     []int{80},
-				})
-
-			_, err := td.CreateServiceAccount(destName, &svcAccDef)
-			Expect(err).NotTo(HaveOccurred())
-			dstPod, err := td.CreatePod(destName, podDef)
-			Expect(err).NotTo(HaveOccurred())
-			_, err = td.CreateService(destName, svcDef)
-			Expect(err).NotTo(HaveOccurred())
-
-			// Expect it to be up and running in it's receiver namespace
-			Expect(td.WaitForPodsRunningReady(destName, 90*time.Second, 1)).To(Succeed())
-
-			withKubernetesService := true
-			srcPod := setupSource(sourceName, withKubernetesService)
-
-			By("Creating SMI policies")
-			// Deploy allow rule client->server
-			httpRG, trafficTarget := td.CreateSimpleAllowPolicy(
-				SimpleAllowPolicy{
-					RouteGroupName:    "routes",
-					TrafficTargetName: "test-target",
-
-					SourceNamespace:      sourceName,
-					SourceSVCAccountName: sourceName,
->>>>>>> cae01c48
 
 				// Get simple pod definitions for the HTTP server
 				svcAccDef, podDef, svcDef := td.SimplePodApp(
@@ -103,25 +53,8 @@
 				// Expect it to be up and running in it's receiver namespace
 				Expect(td.WaitForPodsRunningReady(destName, 90*time.Second, 1)).To(Succeed())
 
-				// Get simple Pod definitions for the client
-				svcAccDef, podDef, svcDef = td.SimplePodApp(SimplePodAppDef{
-					name:      sourceName,
-					namespace: sourceName,
-					command:   []string{"/bin/bash", "-c", "--"},
-					args:      []string{"while true; do sleep 30; done;"},
-					image:     "songrgg/alpine-debug",
-					ports:     []int{80},
-				})
-
-				_, err = td.CreateServiceAccount(sourceName, &svcAccDef)
-				Expect(err).NotTo(HaveOccurred())
-				srcPod, err := td.CreatePod(sourceName, podDef)
-				Expect(err).NotTo(HaveOccurred())
-				_, err = td.CreateService(sourceName, svcDef)
-				Expect(err).NotTo(HaveOccurred())
-
-				// Expect it to be up and running in it's receiver namespace
-				Expect(td.WaitForPodsRunningReady(sourceName, 90*time.Second, 1)).To(Succeed())
+				withKubernetesService := true
+				srcPod := setupSource(sourceName, withKubernetesService)
 
 				By("Creating SMI policies")
 				// Deploy allow rule client->server
@@ -188,11 +121,8 @@
 				Expect(cond).To(BeTrue())
 			})
 		})
-<<<<<<< HEAD
-	})
-=======
-	})
-})
+	},
+)
 
 func setupSource(sourceName string, withKubernetesService bool) *v1.Pod {
 	// Get simple Pod definitions for the client
@@ -221,5 +151,4 @@
 	Expect(td.WaitForPodsRunningReady(sourceName, 90*time.Second, 1)).To(Succeed())
 
 	return srcPod
-}
->>>>>>> cae01c48
+}