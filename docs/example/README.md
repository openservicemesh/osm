--- conflicted
+++ resolved
@@ -23,15 +23,11 @@
 The OSM Manual Install Demo Guide is designed to quickly allow you to demo and experience the OSM mesh. 
 
 ## Configure Prerequisites
-<<<<<<< HEAD
 - Kubernetes cluster running Kubernetes v1.15.0 or greater
 - Have `kubectl` CLI installed - [Install and Set Up Kubectl](https://kubernetes.io/docs/tasks/tools/install-kubectl/)
 - kubectl current context is configured for the target cluster install
   - ```kubectl config current-context```
-=======
-- Have running Kubernetes cluster
-- Have `kubectl` CLI installed
->>>>>>> 2a00a62a
+
 
 ## Install OSM CLI
 Use the [installation guide](/docs/installation_guide.md) to install the `osm` cli.
